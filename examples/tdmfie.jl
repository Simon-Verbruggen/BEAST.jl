--- conflicted
+++ resolved
@@ -1,7 +1,6 @@
 using CompScienceMeshes, BEAST
 o, x, y, z = euclidianbasis(3)
 
-<<<<<<< HEAD
 # D, Δx = 1.0, 0.35
 
 Γ = readmesh(joinpath(@__DIR__,"sphere2.in"))
@@ -9,15 +8,6 @@
 
 # Δt, Nt = 0.11, 200
 Δt, Nt = 0.6, 200
-=======
-sol = 5.0
-Δt, Nt = 0.12/sol,400
-
-D, Δx = 1.0, 0.25
-Γ = readmesh(joinpath(@__DIR__,"sphere2.in"))
-X, Y = raviartthomas(Γ), buffachristiansen(Γ)
-
->>>>>>> d4147c79
 T = timebasisshiftedlagrange(Δt, Nt, 2)
 δ = timebasisdelta(Δt, Nt)
 
@@ -33,11 +23,7 @@
 H = direction × E
 
 @hilbertspace j; @hilbertspace m′
-<<<<<<< HEAD
 K, I, N = MWDoubleLayerTDIO(1.0, 1.0, 0), Identity(), NCross()
-=======
-K, I, N = MWDoubleLayerTDIO(sol, 1.0, 0), Identity(), NCross()
->>>>>>> d4147c79
 tdmfie = @discretise (0.5*(N⊗I) + 1.0*K)[m′,j] == -1H[m′]   j∈V  m′∈W
 xmfie = solve(tdmfie)
 
