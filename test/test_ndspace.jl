using CompScienceMeshes
using BEAST

using Test
using LinearAlgebra

<<<<<<< HEAD

for T in [Float32, Float64]
    fn = joinpath(dirname(@__FILE__),"assets","rect1.in")

    mesh = readmesh(fn, T=T)
    edgs = skeleton(mesh,1)

    charts = [chart(edgs,edg) for edg in cells(edgs)]
    ctrs = [cartesian(center(cht)) for cht in charts]

    ND = BEAST.nedelec(mesh, edgs)

    @test numfunctions(ND) == numcells(edgs)
    @test length(ND.fns[1]) == 1
    @test length(ND.fns[2]) == 1
    @test length(ND.fns[3]) == 2
    @test length(ND.fns[4]) == 1
    @test length(ND.fns[5]) == 1

    # center of the diagonal
    ctr = center(charts[3])
    face_charts = [chart(mesh,fce) for fce in cells(mesh)]
    nbd1 = neighborhood(face_charts[1], carttobary(face_charts[1], ctr))
    nbd2 = neighborhood(face_charts[2], carttobary(face_charts[2], ctr))
    t = tangents(ctr,1)
    ut = t / norm(t)

    ndlocal = refspace(ND)
    fn = ND.fns[3]
    v1 = dot(fn[1].coeff*ndlocal(nbd1)[1][1],ut)
    v2 = dot(fn[2].coeff*ndlocal(nbd2)[2][1],ut)
    @test v1 ≈ v2 ≈ -1/√2 ≈ -1/volume(charts[3])
end
=======
fn = joinpath(dirname(@__FILE__),"assets","rect1.in")

mesh = readmesh(fn)
edgs = skeleton(mesh,1)

charts = [chart(edgs,edg) for edg in cells(edgs)]
ctrs = [cartesian(center(cht)) for cht in charts]

ND = BEAST.nedelec(mesh, edgs)

@test numfunctions(ND) == numcells(edgs)
@test length(ND.fns[1]) == 1
@test length(ND.fns[2]) == 1
@test length(ND.fns[3]) == 2
@test length(ND.fns[4]) == 1
@test length(ND.fns[5]) == 1

# center of the diagonal
ctr = center(charts[3])
face_charts = [chart(mesh,fce) for fce in cells(mesh)]
nbd1 = neighborhood(face_charts[1], carttobary(face_charts[1], ctr))
nbd2 = neighborhood(face_charts[2], carttobary(face_charts[2], ctr))
t = tangents(ctr,1)
ut = t / norm(t)

ndlocal = refspace(ND)
fn = ND.fns[3]
v1 = dot(fn[1].coeff*ndlocal(nbd1)[1][1],ut)
v2 = dot(fn[2].coeff*ndlocal(nbd2)[2][1],ut)
@test v1 ≈ v2 ≈ -1/√2 ≈ -1/volume(charts[3])

curlND = curl(ND)
@test curlND.fns[3][1].coeff ≈ +2
@test curlND.fns[3][2].coeff ≈ -2
>>>>>>> 5ddf93f3
<|MERGE_RESOLUTION|>--- conflicted
+++ resolved
@@ -4,7 +4,6 @@
 using Test
 using LinearAlgebra
 
-<<<<<<< HEAD
 
 for T in [Float32, Float64]
     fn = joinpath(dirname(@__FILE__),"assets","rect1.in")
@@ -37,40 +36,8 @@
     v1 = dot(fn[1].coeff*ndlocal(nbd1)[1][1],ut)
     v2 = dot(fn[2].coeff*ndlocal(nbd2)[2][1],ut)
     @test v1 ≈ v2 ≈ -1/√2 ≈ -1/volume(charts[3])
-end
-=======
-fn = joinpath(dirname(@__FILE__),"assets","rect1.in")
 
-mesh = readmesh(fn)
-edgs = skeleton(mesh,1)
-
-charts = [chart(edgs,edg) for edg in cells(edgs)]
-ctrs = [cartesian(center(cht)) for cht in charts]
-
-ND = BEAST.nedelec(mesh, edgs)
-
-@test numfunctions(ND) == numcells(edgs)
-@test length(ND.fns[1]) == 1
-@test length(ND.fns[2]) == 1
-@test length(ND.fns[3]) == 2
-@test length(ND.fns[4]) == 1
-@test length(ND.fns[5]) == 1
-
-# center of the diagonal
-ctr = center(charts[3])
-face_charts = [chart(mesh,fce) for fce in cells(mesh)]
-nbd1 = neighborhood(face_charts[1], carttobary(face_charts[1], ctr))
-nbd2 = neighborhood(face_charts[2], carttobary(face_charts[2], ctr))
-t = tangents(ctr,1)
-ut = t / norm(t)
-
-ndlocal = refspace(ND)
-fn = ND.fns[3]
-v1 = dot(fn[1].coeff*ndlocal(nbd1)[1][1],ut)
-v2 = dot(fn[2].coeff*ndlocal(nbd2)[2][1],ut)
-@test v1 ≈ v2 ≈ -1/√2 ≈ -1/volume(charts[3])
-
-curlND = curl(ND)
-@test curlND.fns[3][1].coeff ≈ +2
-@test curlND.fns[3][2].coeff ≈ -2
->>>>>>> 5ddf93f3
+    curlND = curl(ND)
+    @test curlND.fns[3][1].coeff ≈ +2
+    @test curlND.fns[3][2].coeff ≈ -2
+end