--- conflicted
+++ resolved
@@ -133,10 +133,7 @@
 end
 
 function momintegrals!(biop::VIEOperator, tshs, bshs, tcell, bcell, z, strat::DoubleQuadRule)
-<<<<<<< HEAD
-=======
     #@timeit to "regular" begin
->>>>>>> 4a8d1e98
     # memory allocation here is a result from the type instability on strat
     # which is on purpose, i.e. the momintegrals! method is chosen based
     # on dynamic polymorphism.
