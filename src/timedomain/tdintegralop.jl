--- conflicted
+++ resolved
@@ -177,12 +177,8 @@
 function assemble!(op::RetardedPotential, testST::Space, trialST::Space, store,
     threading::Type{Threading{:multi}}=Threading{:multi}; quadstrat=defaultquadstrat(op, testST, trialST))
 
-<<<<<<< HEAD
-    #@show quadstrat
-=======
     quadstrat = quadstrat(op, testST, trialST)
     @show quadstrat
->>>>>>> b4e1d1a0
 
 	Y, S = spatialbasis(testST), temporalbasis(testST)
     X, R = spatialbasis(trialST), temporalbasis(trialST)
