name = "BEAST"
uuid = "bb4162c7-ba94-5a20-af32-d8ec4428bdd1"
version = "1.3.0"

[deps]
BlockArrays = "8e7c35d0-a365-5155-bbbb-fb81a777f24e"
CollisionDetection = "2b5bf9a6-f3f8-5352-af9c-82bb4af718d8"
Combinatorics = "861a8166-3701-5b0c-9a16-15d98fcdc6aa"
CompScienceMeshes = "3e66a162-7b8c-5da0-b8f8-124ecd2c3ae1"
Compat = "34da2185-b29b-5c13-b0c7-acf172513d20"
Distributed = "8ba89e20-285c-5b6f-9357-94700520ee1b"
FFTW = "7a1cc6ca-52ef-59f5-83cd-3a7055c09341"
FastGaussQuadrature = "442a2c76-b920-505d-bb47-c5924d526838"
IterativeSolvers = "42fd0dbc-a981-5370-80f2-aaf504508153"
LinearAlgebra = "37e2e46d-f89d-539d-b4ee-838fcccc9c8e"
SauterSchwabQuadrature = "535c7bfe-2023-5c1d-b712-654ef9d93a38"
SharedArrays = "1a1011a3-84de-559e-8e89-a11a2f7dc383"
SparseArrays = "2f01184e-e22b-5df5-ae63-d93ebab69eaf"
SparseMatrixDicts = "5cb6c4b0-9b79-11e8-24c9-f9621d252589"
SpecialFunctions = "276daf66-3868-5448-9aa4-cd146d93841b"
StaticArrays = "90137ffa-7385-5640-81b9-e52037218182"
WiltonInts84 = "a3e2863e-c0ee-5ff6-a523-307a4cdc8724"

[compat]
BlockArrays = "^0.10, ^0.11, ^0.12, ^0.13, ^0.14"
CollisionDetection = "^0.1"
Combinatorics = "^0.7, ^1"
CompScienceMeshes = "^0.2.8"
Compat = "^2, ^3"
FFTW = "^0.2.3, ^1"
FastGaussQuadrature = "^0.3, ^0.4"
IterativeSolvers = "^0.9"
<<<<<<< HEAD
SauterSchwabQuadrature = "^2.1.1, 2.1"
=======
SauterSchwabQuadrature = "^2.1.1"
SparseMatrixDicts = "0.2"
>>>>>>> 41b724bf
SpecialFunctions = "^0.7, ^0.8, ^0.9, ^0.10, ^1"
StaticArrays = "^0.8.3, ^0.9, ^0.10, ^0.11, ^0.12, ^1"
WiltonInts84 = "^0.2"
julia = "^1.3"

[extras]
DelimitedFiles = "8bb1440f-4735-579b-a4ab-409b98df4dab"
Distributed = "8ba89e20-285c-5b6f-9357-94700520ee1b"
LinearAlgebra = "37e2e46d-f89d-539d-b4ee-838fcccc9c8e"
Pkg = "44cfe95a-1eb2-52ea-b672-e2afdf69b78f"
SparseArrays = "2f01184e-e22b-5df5-ae63-d93ebab69eaf"
Test = "8dfed614-e22c-5e08-85e1-65c5234f0b40"

[targets]
test = ["Pkg", "DelimitedFiles", "LinearAlgebra", "SparseArrays", "Test", "Distributed"]<|MERGE_RESOLUTION|>--- conflicted
+++ resolved
@@ -30,12 +30,8 @@
 FFTW = "^0.2.3, ^1"
 FastGaussQuadrature = "^0.3, ^0.4"
 IterativeSolvers = "^0.9"
-<<<<<<< HEAD
 SauterSchwabQuadrature = "^2.1.1, 2.1"
-=======
-SauterSchwabQuadrature = "^2.1.1"
 SparseMatrixDicts = "0.2"
->>>>>>> 41b724bf
 SpecialFunctions = "^0.7, ^0.8, ^0.9, ^0.10, ^1"
 StaticArrays = "^0.8.3, ^0.9, ^0.10, ^0.11, ^0.12, ^1"
 WiltonInts84 = "^0.2"
