--- conflicted
+++ resolved
@@ -101,16 +101,11 @@
     gamma::K
 end
 
-<<<<<<< HEAD
 sign_upon_permutation(op::MWDoubleLayer3D, I, J) = 1
 
-struct MWDoubleLayer3DSng{T} <: MaxwellOperator3D
-    gamma::T
-=======
 struct MWDoubleLayer3DSng{T,K} <: MaxwellOperator3D{T,K}
     alpha::T
     gamma::K
->>>>>>> 5918ebde
 end
 
 struct MWDoubleLayer3DReg{T,K} <: MaxwellOperator3DReg{T,K}
