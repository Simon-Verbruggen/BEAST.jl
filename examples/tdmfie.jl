--- conflicted
+++ resolved
@@ -15,10 +15,6 @@
 
 V = X ⊗ T
 W = Y ⊗ δ
-<<<<<<< HEAD
-
-=======
->>>>>>> b022169c
 # width, delay, scaling = 8.0, 12.0, 1.0
 duration = 20 * Δt
 delay = 1.5 * duration
