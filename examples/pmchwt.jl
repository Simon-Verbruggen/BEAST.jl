using CompScienceMeshes, BEAST
using LinearAlgebra
using LiftedMaps
using BlockArrays

T = CompScienceMeshes.tetmeshsphere(1.0,0.12)
X = BEAST.nedelecc3d(T)
Γ = boundary(T)

function nearfield(um,uj,Xm,Xj,κ,η,points,
    Einc=(x->point(0,0,0)),
    Hinc=(x->point(0,0,0)))

    K = BEAST.MWDoubleLayerField3D(wavenumber=κ)
    T = BEAST.MWSingleLayerField3D(wavenumber=κ)

    Em = potential(K, points, um, Xm)
    Ej = potential(T, points, uj, Xj)
    E = -Em + η * Ej + Einc.(points)

    Hm = potential(T, points, um, Xm)
    Hj = potential(K, points, uj, Xj)
    H = 1/η*Hm + Hj + Hinc.(points)

    return E, H
end

ϵ0 = 8.854e-12
μ0 = 4π*1e-7
c = 1/√(ϵ0*μ0)

λ = 2.9979563769321627
ω = 2π*c/λ

Ω = CompScienceMeshes.tetmeshsphere(λ,0.1*λ)
Γ = boundary(Ω)
X = raviartthomas(Γ)
@show numfunctions(X)
Y = BEAST.buffachristiansen2(Γ)
<<<<<<< HEAD


=======


>>>>>>> 4a8d1e98
κ,  η  = 1.0, 1.0
κ′, η′ = √5.0κ, η/√5.0

N = NCross()

T  = Maxwell3D.singlelayer(wavenumber=κ)
T′ = Maxwell3D.singlelayer(wavenumber=κ′)
K  = Maxwell3D.doublelayer(wavenumber=κ)
K′ = Maxwell3D.doublelayer(wavenumber=κ′)

E = Maxwell3D.planewave(direction=ẑ, polarization=x̂, wavenumber=κ)
H = -1/(im*κ*η)*curl(E)

e = (n × E) × n
h = (n × H) × n

@hilbertspace j m
@hilbertspace k l

α, α′ = 1/η, 1/η′
pmchwt = @discretise(
    (η*T+η′*T′)[k,j] -      (K+K′)[k,m] +
         (K+K′)[l,j] + (α*T+α′*T′)[l,m] == -e[k] - h[l],
    j∈X, m∈X, k∈X, l∈X)

u = solve(pmchwt)

#preconditioner
#=
Tyy = assemble(T,Y,Y); println("dual discretisation assembled.")
Nxy = Matrix(assemble(N,X,Y)); println("duality form assembled.")

iNxy = inv(Nxy); println("duality form inverted.")
NTN = iNxy' * Tyy * iNxy 

M = zeros(Int, 2)
N = zeros(Int, 2)

M[1] = M[2] = numfunctions(X)
N[1] = N[2] = numfunctions(X)

U = BlockArrays.blockedrange(M)
V = BlockArrays.blockedrange(N)

precond = BEAST.ZeroMap{Float32}(U, V)

z1 = LiftedMap(NTN,Block(1),Block(1),U,V)
z2 = LiftedMap(NTN,Block(2),Block(2),U,V)
precond = precond + z1 + z2

A_pmchwt_precond = precond*A_pmchwt

<<<<<<< HEAD
=======
#preconditioner
#=
Tyy = assemble(T,Y,Y); println("dual discretisation assembled.")
Nxy = Matrix(assemble(N,X,Y)); println("duality form assembled.")

iNxy = inv(Nxy); println("duality form inverted.")
NTN = iNxy' * Tyy * iNxy 

M = zeros(Int, 2)
N = zeros(Int, 2)

M[1] = M[2] = numfunctions(X)
N[1] = N[2] = numfunctions(X)

U = BlockArrays.blockedrange(M)
V = BlockArrays.blockedrange(N)

precond = BEAST.ZeroMap{Float32}(U, V)

z1 = LiftedMap(NTN,Block(1),Block(1),U,V)
z2 = LiftedMap(NTN,Block(2),Block(2),U,V)
precond = precond + z1 + z2

A_pmchwt_precond = precond*A_pmchwt

>>>>>>> 4a8d1e98
#GMREs
import IterativeSolvers
cT = promote_type(eltype(A_pmchwt), eltype(rhs))
x = PseudoBlockVector{cT}(undef, M)
fill!(x, 0)
x, ch = IterativeSolvers.gmres!(x, A_pmchwt, rhs, log=true,  reltol=1e-6)
fill!(x, 0)
x, ch = IterativeSolvers.gmres!(x, precond*A_pmchwt, precond*rhs, log=true,  reltol=1e-6)
=#
Θ, Φ = range(0.0,stop=2π,length=100), 0.0
ffpoints = [point(cos(ϕ)*sin(θ), sin(ϕ)*sin(θ), cos(θ)) for θ in Θ for ϕ in Φ]

# Don't forget the far field comprises two contributions
ffm = potential(MWFarField3D(gamma=κ*im), ffpoints, u[m], X)
ffj = potential(MWFarField3D(gamma=κ*im), ffpoints, u[j], X)
ff = -η*im*κ*ffj + im*κ*cross.(ffpoints, ffm)

# Compare the far field and the field far
using Plots
ffradius = 100.0
E_far, H_far = nearfield(u[m],u[j],X,X,κ,η, ffradius .* ffpoints)
nxE_far = cross.(ffpoints, E_far) * (4π*ffradius) / exp(-im*κ*ffradius)
Et_far = -cross.(ffpoints, nxE_far)

<<<<<<< HEAD
Plots.plot()
Plots.plot!(Θ, norm.(ff)/η ,label="far field")
Plots.scatter!(Θ, norm.(Et_far), label="field far")
=======

import Plotly
using LinearAlgebra
fcrj, _ = facecurrents(u[j],X)
fcrm, _ = facecurrents(u[m],X)
Plotly.plot(patch(Γ, norm.(fcrj)),Plotly.Layout(title="j PMCHWT"))
Plotly.plot(patch(Γ, norm.(fcrm)),Plotly.Layout(title="m PMCHWT"))
>>>>>>> 4a8d1e98

using Plots
Plots.plot(xlabel="theta")
Plots.plot!(Θ,norm.(ff),label="far field",title="PMCHWT")


import Plotly
using LinearAlgebra
fcrj, _ = facecurrents(u[j],X)
fcrm, _ = facecurrents(u[m],X)
Plotly.plot(patch(Γ, norm.(fcrj)),Plotly.Layout(title="j PMCHWT"))
Plotly.plot(patch(Γ, norm.(fcrm)),Plotly.Layout(title="m PMCHWT"))





Z = range(-6,6,length=200)
Y = range(-4,4,length=200)
nfpoints = [point(0,y,z) for z in Z, y in Y]

import Base.Threads: @spawn
task1 = @spawn nearfield(u[m],u[j],X,X,κ,η,nfpoints,E,H)
task2 = @spawn nearfield(-u[m],-u[j],X,X,κ′,η′,nfpoints)

E_ex, H_ex = fetch(task1)
E_in, H_in = fetch(task2)

E_tot = E_in + E_ex
H_tot = H_in + H_ex

contour(real.(getindex.(E_tot,1)))
contour(real.(getindex.(H_tot,2)))

Plots.heatmap(Z, Y, clamp.(real.(getindex.(E_tot,1)),-1.5,1.5))
Plots.heatmap(Z, Y, clamp.(imag.(getindex.(E_tot,1)),-1.5,1.5))
Plots.heatmap(Z, Y, real.(getindex.(H_tot,2)))
Plots.heatmap(Z, Y, imag.(getindex.(H_tot,2)))

Plots.plot(real.(getindex.(E_tot[:,51],1)))
Plots.plot!(real.(getindex.(H_tot[:,51],2)))

<<<<<<< HEAD

=======
#=
# Compare the far field and the field far
ffradius = 100.0
E_far, H_far = nearfield(u[m],u[j],X,X,κ,η, ffradius .* ffpoints)
nxE_far = cross.(ffpoints, E_far) * (4π*ffradius) / exp(-im*κ*ffradius)
Et_far = -cross.(ffpoints, nxE_far)
>>>>>>> 4a8d1e98

plot()
plot!(Θ, norm.(ff),label="far field")
scatter!(Θ, norm.(Et_far), label="field far")
=#<|MERGE_RESOLUTION|>--- conflicted
+++ resolved
@@ -37,13 +37,8 @@
 X = raviartthomas(Γ)
 @show numfunctions(X)
 Y = BEAST.buffachristiansen2(Γ)
-<<<<<<< HEAD
 
 
-=======
-
-
->>>>>>> 4a8d1e98
 κ,  η  = 1.0, 1.0
 κ′, η′ = √5.0κ, η/√5.0
 
@@ -96,34 +91,6 @@
 
 A_pmchwt_precond = precond*A_pmchwt
 
-<<<<<<< HEAD
-=======
-#preconditioner
-#=
-Tyy = assemble(T,Y,Y); println("dual discretisation assembled.")
-Nxy = Matrix(assemble(N,X,Y)); println("duality form assembled.")
-
-iNxy = inv(Nxy); println("duality form inverted.")
-NTN = iNxy' * Tyy * iNxy 
-
-M = zeros(Int, 2)
-N = zeros(Int, 2)
-
-M[1] = M[2] = numfunctions(X)
-N[1] = N[2] = numfunctions(X)
-
-U = BlockArrays.blockedrange(M)
-V = BlockArrays.blockedrange(N)
-
-precond = BEAST.ZeroMap{Float32}(U, V)
-
-z1 = LiftedMap(NTN,Block(1),Block(1),U,V)
-z2 = LiftedMap(NTN,Block(2),Block(2),U,V)
-precond = precond + z1 + z2
-
-A_pmchwt_precond = precond*A_pmchwt
-
->>>>>>> 4a8d1e98
 #GMREs
 import IterativeSolvers
 cT = promote_type(eltype(A_pmchwt), eltype(rhs))
@@ -148,19 +115,9 @@
 nxE_far = cross.(ffpoints, E_far) * (4π*ffradius) / exp(-im*κ*ffradius)
 Et_far = -cross.(ffpoints, nxE_far)
 
-<<<<<<< HEAD
 Plots.plot()
 Plots.plot!(Θ, norm.(ff)/η ,label="far field")
 Plots.scatter!(Θ, norm.(Et_far), label="field far")
-=======
-
-import Plotly
-using LinearAlgebra
-fcrj, _ = facecurrents(u[j],X)
-fcrm, _ = facecurrents(u[m],X)
-Plotly.plot(patch(Γ, norm.(fcrj)),Plotly.Layout(title="j PMCHWT"))
-Plotly.plot(patch(Γ, norm.(fcrm)),Plotly.Layout(title="m PMCHWT"))
->>>>>>> 4a8d1e98
 
 using Plots
 Plots.plot(xlabel="theta")
@@ -203,16 +160,12 @@
 Plots.plot(real.(getindex.(E_tot[:,51],1)))
 Plots.plot!(real.(getindex.(H_tot[:,51],2)))
 
-<<<<<<< HEAD
-
-=======
 #=
 # Compare the far field and the field far
 ffradius = 100.0
 E_far, H_far = nearfield(u[m],u[j],X,X,κ,η, ffradius .* ffpoints)
 nxE_far = cross.(ffpoints, E_far) * (4π*ffradius) / exp(-im*κ*ffradius)
 Et_far = -cross.(ffpoints, nxE_far)
->>>>>>> 4a8d1e98
 
 plot()
 plot!(Θ, norm.(ff),label="far field")
