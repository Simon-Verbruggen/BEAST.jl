--- conflicted
+++ resolved
@@ -84,21 +84,11 @@
     A = Vector{typeof(a)}(undef,length(qd))
 end
 
-<<<<<<< HEAD
-function quaddata(op::LocalOperator, g::NDLCCRefSpace, f::NDLCDRefSpace, tels, bels)
-     o, x, y, z = CompScienceMeshes.euclidianbasis(3)
-     reftet = simplex(x,y,z,o)
-     qps = quadpoints(reftet, 6)
-     [(w, parametric(p)) for (p,w) in qps]
-end
-
-=======
 const LinearRefSpaceTriangle = Union{RTRefSpace, NDRefSpace}
 function quaddata(op::LocalOperator, g::LinearRefSpaceTriangle, f::LinearRefSpaceTriangle, tels, bels)
     u, w = trgauss(6)
     qd = [(w[i],SVector(u[1,i],u[2,i])) for i in 1:length(w)]
     A = _alloc_workspace(qd, g, f, tels, bels)
->>>>>>> 492675db
 
     return qd, A
 end
