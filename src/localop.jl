--- conflicted
+++ resolved
@@ -94,14 +94,11 @@
     brefs = refspace(bfs)
 
     qd = quaddata(biop, trefs, brefs, tels, bels)
-<<<<<<< HEAD
 
     verbose = length(tels) > 10_000
     verbose && print("dots out of 20: ")
     todo, done, pctg = length(tels), 0, 0
-=======
     locmat = zeros(scalartype(biop, trefs, brefs), numfunctions(trefs), numfunctions(brefs))
->>>>>>> dafb5e1e
     for (p,cell) in enumerate(tels)
         P = ta2g[p]
         q = bg2a[P]
