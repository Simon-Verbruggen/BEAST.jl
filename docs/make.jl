--- conflicted
+++ resolved
@@ -35,12 +35,9 @@
             ],
             "System of Equations and Bilinear Forms" => "manual/bilinear.md",
         ],
-<<<<<<< HEAD
-=======
         "Tutorials" => Any[
             "tutorials/efie.md",
         ],
->>>>>>> b4e1d1a0
         "Operators & Excitations" => Any[
             "Overview"=>"operators/overview.md",
             "Local Operators"=>Any["Identiy"=>"operators/identity.md",],
