
"""
The dimension of the space of Lagrange shape functions of degree d over a simplex of
dimension n is binom(n+d,d) == binom(n+d,n)
"""
function lagdimension end


# D: degree
# C: continuity
# M: mesh type
# T: field type
# NF: number of local shape functions
mutable struct LagrangeBasis{D,C,M,T,NF,P} <: Space{T}
  geo::M
  fns::Vector{Vector{Shape{T}}}
  pos::Vector{P}
end



# Constructor that automatically deduces MeshType and ScalarType but requires specification
# of the Degree, Cont, and NumFns type parameters
function LagrangeBasis{D,C,N}(mesh::M, fns::Vector{Vector{Shape{T}}}, pos::Vector{P}) where {P,T,M,N,C,D}
    LagrangeBasis{D,C,M,T,N,P}(mesh, fns, pos)
end

refspace(space::LagrangeBasis{D,C,M,T,NF}) where {D,C,M,T,NF} = LagrangeRefSpace{T,D,dimension(geometry(space))+1,NF}()
subset(s::S,I) where {S <: Space} = S(s.geo, s.fns[I], s.pos[I])

function lagrangecxd0(mesh)

    U = universedimension(mesh)
    D1 = dimension(mesh)+1

    geometry = mesh
    num_cells = numcells(mesh)

    # create the local shapes
    fns = Vector{Vector{Shape{Float64}}}(undef,num_cells)
    pos = Vector{vertextype(mesh)}(undef,num_cells)
    for (i,cell) in enumerate(cells(mesh))
        fns[i] = [Shape(i, 1, 1.0)]
        pos[i] = cartesian(center(chart(mesh, cell)))
  end

  NF = 1
  LagrangeBasis{0,-1,NF}(geometry, fns, pos)
end


"""
    lagrangec0d1(mesh[, bnd])

Construct the basis of continuous, piecewise linear basis functions subordinate to mesh `mesh`. Basis functions are constructed at vertices in the interionr of the mesh and on the closure of 'bnd'. In particular, leaving out the second argument creates a finite element space subject to homogeneous Dirichlet boundary conditions.
"""
function lagrangec0d1_dirichlet(mesh)

    verts = skeleton(mesh, 0)
    detached = trues(numvertices(mesh))
    for v in cells(verts)
        detached[v] = false
    end

    bnd = boundary(mesh)
    bndverts = skeleton(bnd, 0)
    notonbnd = trues(numvertices(mesh))
    for v in cells(bndverts)
        notonbnd[v] = false
    end

    vertexlist = findall(notonbnd .& .!detached)
    lagrangec0d1(mesh, vertexlist, Val{dimension(mesh)+1})
end


function interior_and_junction_vertices(mesh, jct)
    verts = skeleton(mesh, 0)
    detached = trues(numvertices(mesh))
    for v in cells(verts)
        detached[v] = false
    end

    bndfaces = boundary(mesh)
    bndverts = skeleton(bndfaces, 0)
    notonbnd = trues(numvertices(mesh))
    for v in cells(bndverts)
        notonbnd[v] = false
    end

    onjct = broadcast(!, notonbnd)
    overlap_with_junction = overlap_gpredicate(jct)
    for indices in cells(bndfaces)
        bndface = simplex(vertices(bndfaces, indices))
        if overlap_with_junction(bndface)
            continue
        else
            for v in indices
                onjct[v] = false
            end
        end
    end

    vertexlist = findall(broadcast(|, onjct, notonbnd) .& broadcast(!,detached))
end

"""
    duallagrangecxd0(mesh, jct) -> basis

Build dual Lagrange piecewise constant elements. Boundary nodes are only considered if they are in the interior of `jct`.
"""
function duallagrangecxd0(mesh, jct=CompScienceMeshes.mesh(coordtype(mesh), dimension(mesh)-1))
    vertexlist = interior_and_junction_vertices(mesh, jct)
    duallagrangecxd0(mesh, vertexlist)
end


function duallagrangecxd0(mesh, vertexlist::Vector{Int})

    T = coordtype(mesh)

    fns = Vector{Vector{Shape{T}}}(undef,length(vertexlist))
    pos = Vector{vertextype(mesh)}()

    fine = barycentric_refinement(mesh)
    vtoc, vton = vertextocellmap(fine)
    verts = vertices(mesh)
    for (k,v) in enumerate(vertexlist)
        n = vton[v]
        F = vtoc[v,1:n]
        fns[k] = singleduallagd0(fine, F, v)
        push!(pos, verts[v])
    end

    NF = 1
    LagrangeBasis{0,-1,NF}(fine, fns, pos)
end


function duallagrangecxd0(mesh, vertices::CompScienceMeshes.AbstractMesh{U,1}) where {U}
    vertexlist = Int[v[1] for v in vertices]
    return duallagrangecxd0(mesh, vertexlist)
end


"""
    singleduallagd0(fine, F, v)

Build a single dual constant Lagrange element a mesh `fine`. `F` contains the indices to cells in the support and v is the index in the vertex list of the defining vertex.
"""
function singleduallagd0(fine, F, v)

    T = coordtype(fine)
    fn = Shape{T}[]
    for cellid in F
        cell = cells(fine)[cellid]
        ptch = chart(fine, cell)
        coeff = 1 / volume(ptch) / length(F)
        refid = 1
        push!(fn, Shape(cellid, refid, coeff))
    end

    return fn
end

"""
    lagrangec0d1(mesh; dirichlet=[true|false]) -> basis

Build lagrangec0d1 elements, including (dirichlet=false) or excluding (dirichlet=true) those attached to boundary vertices.
"""
function lagrangec0d1(mesh; dirichlet::Bool=true)
    if dirichlet == false
        return lagrangec0d1(mesh, boundary(mesh))
    else
        return lagrangec0d1_dirichlet(mesh)
    end
end

function lagrangec0d1(mesh, jct)
    vertexlist = interior_and_junction_vertices(mesh, jct)
    lagrangec0d1(mesh, vertexlist, Val{dimension(mesh)+1})
end

# build continuous linear Lagrange elements on a 2D manifold
function lagrangec0d1(mesh, vertexlist::Vector, ::Type{Val{3}})

    T = coordtype(mesh)
    U = universedimension(mesh)

    cellids, ncells = vertextocellmap(mesh)

    Cells = cells(mesh)
    Verts = vertices(mesh)

    # create the local shapes
    fns = Vector{Shape{Float64}}[]
    pos = Vector{vertextype(mesh)}()

    sizehint!(fns, length(vertexlist))
    sizehint!(pos, length(vertexlist))
    for v in vertexlist

        numshapes = ncells[v]
        numshapes == 0 && continue

        shapes = Vector{Shape{Float64}}(undef,numshapes)
        for s in 1: numshapes
            c = cellids[v,s]
            # cell = mesh.faces[c]
            cell = Cells[c]

            localid = something(findfirst(isequal(v), cell),0)
            @assert localid != 0

            shapes[s] = Shape(c, localid, 1.0)
        end

        push!(fns, shapes)
        push!(pos, Verts[v])
    end

    NF = 3
    LagrangeBasis{1,0,NF}(mesh, fns, pos)
end

# for manifolds of dimension 1
function lagrangec0d1(mesh, vertexlist, ::Type{Val{2}})

    T = coordtype(mesh)
    U = universedimension(mesh)
    P = vertextype(mesh)

    geometry = mesh

    cellids, ncells = vertextocellmap(mesh)

    # create the local shapes
    numverts = numvertices(mesh)

    fns = Vector{Vector{Shape{T}}}()
    pos = Vector{P}()

    sizehint!(fns, length(vertexlist))
    sizehint!(pos, length(vertexlist))
    for v in vertexlist

        numshapes = ncells[v]
        numshapes == 0 && continue # skip detached vertices

        shapes = Vector{Shape{Float64}}(undef,numshapes)
        for s in 1: numshapes
            c = cellids[v,s]
            cell = mesh.faces[c]
            if cell[1] == v
                shapes[s] = Shape(c, 1, 1.0)
            elseif cell[2] == v
                shapes[s] = Shape(c, 2, 1.0)
            else
                error("Junctions not supported")
            end
        end

        push!(fns, shapes)
        push!(pos, mesh.vertices[v])
    end

    NF = 2
    LagrangeBasis{1,0,NF}(geometry, fns, pos)
end


function lagrangec0d1(mesh, nodes::CompScienceMeshes.AbstractMesh{U,1} where {U})

    Conn = connectivity(nodes, mesh, abs)
    rows = rowvals(Conn)
    vals = nonzeros(Conn)

    T = coordtype(mesh)
    P = vertextype(mesh)
    S = Shape{T}

    fns = Vector{Vector{S}}()
    pos = Vector{P}()
    for (i,node) in enumerate(nodes)
        fn = Vector{S}()
        for k in nzrange(Conn,i)
            cellid = rows[k]
            refid  = vals[k]
            push!(fn, Shape(cellid, refid, 1.0))
        end
        push!(fns,fn)
        push!(pos,cartesian(center(chart(nodes,node))))
    end

    NF = dimension(mesh) + 1
    LagrangeBasis{1,0,NF}(mesh, fns, pos)
end



duallagrangec0d1(mesh) = duallagrangec0d1(mesh, barycentric_refinement(mesh), x->false, Val{dimension(mesh)+1})
function duallagrangec0d1(mesh, jct)
    jct_pred = inclosure_gpredicate(jct)
    refined = barycentric_refinement(mesh)
    duallagrangec0d1(mesh, refined, jct_pred, Val{dimension(mesh)+1})
end



function duallagrangec0d1(mesh, refined, jct_pred, ::Type{Val{3}})

    T = coordtype(mesh)
    num_faces = dimension(mesh)+1

    fns = Vector{Vector{Shape{T}}}(undef,numcells(mesh))
    pos = Vector{vertextype(mesh)}()

    # store the fine mesh's vertices in an octree for fast retrieval
    fine_vertices = Octree(vertices(refined))
    uv_ctr = ones(dimension(mesh))/(dimension(mesh)+1)

    vtoc, vton = vertextocellmap(refined)
    for (i,coarse_idcs) in enumerate(cells(mesh))
        fns[i] = Vector{Shape{T}}()
        push!(pos, cartesian(center(chart(mesh, coarse_idcs))))

        # It is assumed the vertices of this cell have the same index
        # mesh and its refinement.
        coarse_cell = chart(mesh, coarse_idcs)

        # get the index in fine.vertices of the centroid of coarse_cell
        centroid = barytocart(coarse_cell, uv_ctr)
        I = CollisionDetection.find(fine_vertices, centroid)
        @assert length(I) == 1
        centroid_id = I[1]

        # get the indx in fine.vertices of the centroid of the faces of coarse_cell
        face_center_ids = Vector{Int}(undef,num_faces)
        for f in 1:num_faces

            # prepare the barycentric coordinate
            uv_face_ctr = ones(dimension(mesh)+1)/(dimension(mesh))
            uv_face_ctr[f] = 0
            uv_face_ctr = uv_face_ctr[1:end-1]

            face_ctr = barytocart(coarse_cell, uv_face_ctr)
            I = CollisionDetection.find(fine_vertices, face_ctr)
            @assert length(I) == 1
            face_center_ids[f] = I[1]
        end

        n = vton[centroid_id]
        for c in vtoc[centroid_id,1:n]
            fine_idcs = cells(refined)[c]
            local_id = something(findfirst(isequal(centroid_id), fine_idcs), 0)
            @assert local_id != 0
            shape = Shape(c, local_id, 1.0)
            push!(fns[i], shape)
        end

        for f in 1:num_faces
            v = face_center_ids[f]
            jct_pred(vertices(refined)[v]) && continue
            n = vton[v]
            for c in vtoc[v,1:n]
                fine_idcs = cells(refined)[c]
                local_id = something(findfirst(isequal(v), fine_idcs),0)
                @assert local_id != 0
                shape = Shape(c, local_id, 1/n/2)
                push!(fns[i], shape)
            end
        end

        for f in 1:length(coarse_idcs)
            v = coarse_idcs[f]
            jct_pred(vertices(refined)[v]) && continue
            n = vton[v]
            for c in vtoc[v,1:n]
                fine_idcs = cells(refined)[c]
                local_id = something(findfirst(isequal(v), fine_idcs),0)
                @assert local_id != 0
                shape = Shape(c, local_id, 1/n/2)
                push!(fns[i], shape)
            end
        end
    end

    @assert length(fns) == length(pos)

    NF = 3
    return LagrangeBasis{1,0,NF}(refined, fns, pos)
end



"""
    duallagrangec0d1(originalmesh, refinedmesh)

It is the user responsibility to provide two meshes representing the same object.
The second mesh needs to be obtained using "barycentric_refinement(originalmesh)".
This basis function creats the dual Lagrange basis function and return an object that contains array of shapes [fns]
It also return a gemoetry containing the refined mesh.
"""
function duallagrangec0d1(mesh, mesh2, pred, ::Type{Val{2}})
  T = Float64
  U = universedimension(mesh)
  # get the information about number of vertices, number of faces , and the maping between vertices and faces for the original mesh
  numverts1 = numvertices(mesh)
  num_cells1 = numcells(mesh)
  cellids1, ncells1=vertextocellmap(mesh)
  # obtain the refined mesh from the original mesh
  #mesh2 = barycentric_refinement(mesh)
  # get the information about number of vertices, number of faces , and the maping between vertices and faces for the refined mesh
  num_cells2 = numcells(mesh2)
  numverts2 = numvertices(mesh2)
  geometry = mesh2
  cellids2, ncells2 = vertextocellmap(mesh2)

  fns = Vector{Vector{Shape{T}}}(undef,num_cells1)
  pos = Vector{vertextype(mesh)}()
  # We will iterate over the coarse mesh segments to assign all the functions to it.
  for segment_coarse in 1 : num_cells1
    # For the dual Lagrange there is a 6 shapes per segment
    numshapes = (ncells1[segment_coarse]*4) -2
    shapes = Vector{Shape{T}}(undef,numshapes)
    # Now we will get all the smaller faces within the coarse segment
    #i.e The coose segment will have two points, and these tow points are connected to two segmesnts in the finer mesh
    # This will give us a 4 smaller faces per Dual lagrange basis, we store them first in all_faces
    all_faces= Array{SVector{2,Int}}(undef,4)                      # faces in the original segment (4)
    # the follwoing code get the verteciec for each coarse segment
    # then it looks for the two faces connected to each point in the finer mesh
    # if for example the segment would connect to more than two faces we will have
    # mesh.faces[segment_coarse][1],n] and iterate over how many segments [n] are connected
    all_faces[1]=mesh2.faces[cellids2[mesh.faces[segment_coarse][1],1]]
    all_faces[2]=mesh2.faces[cellids2[mesh.faces[segment_coarse][1],2]]
    all_faces[3]=mesh2.faces[cellids2[mesh.faces[segment_coarse][2],1]]
    all_faces[4]=mesh2.faces[cellids2[mesh.faces[segment_coarse][2],2]]

    # now we now the first point of the corse segment will have the left hand side basis
    # and we know that that point is connected to faces 1,2 in the array all_faces
    # but now we want to which one of them is inner segment and which one is at the edge
    # as both of these two faces are in left hand side
    # The inner face will have the left hand side corase point in its first place for example
    # we have original point 2,3 , and the coarse segment (2,3)
    # after refinment we will have for example  points 20,2,21,3,22 with four faces (20,2),(2,21),(21,3),(3,22)
    # so the faces to the left (20,2),(2,21) we can decide the inner one if the original point(2) is at first index
    # same for right hand side faces (21,3),(3,22) if the original point(3) is in the second index
    # then the inner faces are (2,21) and (21,3)
    # the following code does the same checking process and assign the shapes for the dual lagragne right away

    # For the Left hand side faces
    if(all_faces[1][1] == mesh.faces[segment_coarse][1])
        shapes[1]= Shape(cellids2[mesh.faces[segment_coarse][1],2],1,0.5)
        shapes[2]= Shape(cellids2[mesh.faces[segment_coarse][1],1],2,0.5)
        shapes[3]= Shape(cellids2[mesh.faces[segment_coarse][1],1],1,1.0)
    elseif(all_faces[2][1] == mesh.faces[segment_coarse][1])
        shapes[1]= Shape(cellids2[mesh.faces[segment_coarse][1],2],1,1.0)
        shapes[2]= Shape(cellids2[mesh.faces[segment_coarse][1],2],2,0.5)
        shapes[3]= Shape(cellids2[mesh.faces[segment_coarse][1],1],1,0.5)
    end
    # For the Right hand side faces
    if(all_faces[3][2] == mesh.faces[segment_coarse][2])
        shapes[4]= Shape(cellids2[mesh.faces[segment_coarse][2],1],2,1.0)
        shapes[5]= Shape(cellids2[mesh.faces[segment_coarse][2],1],1,0.5)
        shapes[6]= Shape(cellids2[mesh.faces[segment_coarse][2],2],2,0.5)
    elseif(all_faces[4][2] == mesh.faces[segment_coarse][2])
        shapes[4]= Shape(cellids2[mesh.faces[segment_coarse][2],2],2,1.0)
        shapes[5]= Shape(cellids2[mesh.faces[segment_coarse][2],2],1,0.5)
        shapes[6]= Shape(cellids2[mesh.faces[segment_coarse][2],1],2,0.5)
    end
    # Now assign all of these shapes to the relevent segment in the coarse mesh
    fns[segment_coarse]=shapes
    push!(pos, cartesian(center(chart(mesh, mesh.faces[segment_coarse]))))
  end

  NF = 2
  LagrangeBasis{1,0,NF}(geometry, fns, pos)
end

gradient(space::LagrangeBasis{1,0}, geo, fns) = NDLCCBasis(geo, fns)
gradient(space::LagrangeBasis{1,0}, geo::CompScienceMeshes.AbstractMesh{U,3} where {U}, fns) = NDBasis(geo, fns)

curl(space::LagrangeBasis{1,0}, geo, fns) = RTBasis(geo, fns)

<<<<<<< HEAD
# function gradient(space::LagrangeBasis{1,0})
#     crl = curl(space)
#     for fn in crl.fns
#         for (i,sh) in enumerate(fn)
#             fn[i] = Shape(sh.cellid, sh.refid, -sh.coeff)
#         end
#     end
#     return n × crl
# end
=======
gradient(space::LagrangeBasis{1,0,<:CompScienceMeshes.AbstractMesh{<:Any,2}}, geo, fns) =
    LagrangeBasis{0,-1,1}(geo, fns, space.pos)


gradient(space::LagrangeBasis{1,0,<:CompScienceMeshes.AbstractMesh{<:Any,3}}, geo, fns) =
    NDBasis(geo, fns, space.pos)
>>>>>>> 44be41a2

#
# Sclar trace for Laggrange element based spaces
#
function strace(X::LagrangeBasis{1,0}, geo, fns::Vector)
    # dimension of the boundary
    n = dimension(geo)
    # degree of the space
    d = 1
    # number of local shape functions
    NF = binomial(n+d,n)

    trpos = deepcopy(positions(X))
    LagrangeBasis{1,0,NF}(geo, fns, trpos)
end



function extend_0_form(supp, dirichlet, x_prt, Lg_prt)

    Id = BEAST.Identity()

    bnd_supp = boundary(supp)
    supp_nodes = CompScienceMeshes.skeleton_fast(supp, 0)

    dir_compl = submesh(!in(dirichlet), bnd_supp)
    dir_compl_nodes = CompScienceMeshes.skeleton_fast(dir_compl, 0)
    int_nodes = submesh(!in(dir_compl_nodes), supp_nodes)

    if length(int_nodes) == 0
        T = scalartype(Id, Lg_prt, Lg_prt)
        S = typeof(Lg_prt)
        P = eltype(Lg_prt.pos)
        return T[], int_nodes, S(supp, Vector{Vector{Shape{T}}}(), Vector{P}())
    end

    Lg_int = BEAST.lagrangec0d1(supp, int_nodes)

    grad_Lg_prt = gradient(Lg_prt)
    grad_Lg_int = gradient(Lg_int)

    A = assemble(Id, grad_Lg_int, grad_Lg_int, threading=Threading{:single})
    a = -assemble(Id, grad_Lg_int, grad_Lg_prt, threading=Threading{:single}) * x_prt

    x_int = A \ a
    return x_int, int_nodes, Lg_int
end


function dualforms_init(Supp, Dir)
    tetrs = barycentric_refinement(Supp)
    v2t, v2n = CompScienceMeshes.vertextocellmap(tetrs)
    bnd = boundary(tetrs)
    gpred = CompScienceMeshes.overlap_gpredicate(Dir)
    dir = submesh(face -> gpred(chart(bnd,face)), bnd)
    return tetrs, bnd, dir, v2t, v2n
end

function duallagrangec0d1(mesh::CompScienceMeshes.AbstractMesh{<:Any,3}, nodes, dirbnd)
    refd, bnd, dir, v2t, v2n = dualforms_init(mesh, dirbnd)
    dual0forms_body(mesh, refd, bnd, dir, v2t, v2n)
end

function dual0forms_body(mesh::CompScienceMeshes.AbstractMesh{<:Any,3}, refd, bnd, dir, v2t, v2n)

    T = coordtype(refd)
    S = Shape{T}
    V = vertextype(mesh)
    bfs = Vector{Vector{S}}(undef, length(mesh))
    pos = Vector{V}(undef, length(mesh))

    Cells = cells(mesh)
    num_threads = Threads.nthreads()
    for F in 1:length(mesh)
        Cell = Cells[F]

        myid = Threads.threadid()
        myid == 1 && F % 20 == 0 &&
            println("Constructing dual 1-forms: $(F) out of $(length(mesh)).")

        idcs1 = v2t[Cell[1],1:v2n[Cell[1]]]
        idcs2 = v2t[Cell[2],1:v2n[Cell[2]]]
        idcs3 = v2t[Cell[3],1:v2n[Cell[3]]]

        supp1 = refd[idcs1] # 2D
        supp2 = refd[idcs2]
        supp3 = refd[idcs3]

        bnd_supp1 = boundary(supp1) # 1D
        bnd_supp2 = boundary(supp2)
        bnd_supp3 = boundary(supp3)

        supp23 = submesh(in(bnd_supp2), bnd_supp3) # 1D
        supp31 = submesh(in(bnd_supp3), bnd_supp1)
        supp12 = submesh(in(bnd_supp1), bnd_supp2)

        port = boundary(supp23) # 0D
        port = submesh(in(boundary(supp31)), port)
        port = submesh(in(boundary(supp12)), port)
        @assert length(port) == 1

        in_dir = in(dir)
        dir1_edges = submesh(in_dir, bnd_supp1) # 1D
        dir2_edges = submesh(in_dir, bnd_supp2)
        dir3_edges = submesh(in_dir, bnd_supp3)

        bnd_dir1 = boundary(dir1_edges) # 0D
        bnd_dir2 = boundary(dir2_edges)
        bnd_dir3 = boundary(dir3_edges)

        dir23_nodes = submesh(in(bnd_dir2), bnd_dir3) # 0D
        dir31_nodes = submesh(in(bnd_dir3), bnd_dir1)
        dir12_nodes = submesh(in(bnd_dir1), bnd_dir2)

        # Step 1: set port flux and extend to dual faces
        x0 = ones(T,1)

        Lg12_prt = BEAST.lagrangec0d1(supp12, port)
        Lg23_prt = BEAST.lagrangec0d1(supp23, port)
        Lg31_prt = BEAST.lagrangec0d1(supp31, port)

        x23, supp23_int_nodes, _ = extend_0_form(supp23, dir23_nodes, x0, Lg23_prt)
        x31, supp31_int_nodes, _ = extend_0_form(supp31, dir31_nodes, x0, Lg31_prt)
        x12, supp12_int_nodes, _ = extend_0_form(supp12, dir12_nodes, x0, Lg12_prt)

        port1_nodes = union(port, supp31_int_nodes, supp12_int_nodes)
        port2_nodes = union(port, supp12_int_nodes, supp23_int_nodes)
        port3_nodes = union(port, supp23_int_nodes, supp31_int_nodes)

        x1_prt = [x0; x31; x12]
        x2_prt = [x0; x12; x23]
        x3_prt = [x0; x23; x31]

        Lg1_prt = BEAST.lagrangec0d1(supp1, port1_nodes)
        Lg2_prt = BEAST.lagrangec0d1(supp2, port2_nodes)
        Lg3_prt = BEAST.lagrangec0d1(supp3, port3_nodes)

        x1_int, _, Lg1_int = extend_0_form(supp1, dir1_edges, x1_prt, Lg1_prt)
        x2_int, _, Lg2_int = extend_0_form(supp2, dir2_edges, x2_prt, Lg2_prt)
        x3_int, _, Lg3_int = extend_0_form(supp3, dir3_edges, x3_prt, Lg3_prt)

        # inject in the global space
        fn = BEAST.Shape{Float64}[]
        addf!(fn, x1_prt, Lg1_prt, idcs1)
        addf!(fn, x1_int, Lg1_int, idcs1)

        addf!(fn, x2_prt, Lg2_prt, idcs2)
        addf!(fn, x2_int, Lg2_int, idcs2)

        addf!(fn, x3_prt, Lg3_prt, idcs3)
        addf!(fn, x3_int, Lg3_int, idcs3)

        pos[F] = cartesian(CompScienceMeshes.center(chart(mesh, Cell)))
        bfs[F] = fn
    end

    LagrangeBasis{1,0,3}(refd, bfs, pos)
end<|MERGE_RESOLUTION|>--- conflicted
+++ resolved
@@ -478,28 +478,16 @@
 end
 
 gradient(space::LagrangeBasis{1,0}, geo, fns) = NDLCCBasis(geo, fns)
-gradient(space::LagrangeBasis{1,0}, geo::CompScienceMeshes.AbstractMesh{U,3} where {U}, fns) = NDBasis(geo, fns)
+# gradient(space::LagrangeBasis{1,0}, geo::CompScienceMeshes.AbstractMesh{U,3} where {U}, fns) = NDBasis(geo, fns)
 
 curl(space::LagrangeBasis{1,0}, geo, fns) = RTBasis(geo, fns)
 
-<<<<<<< HEAD
-# function gradient(space::LagrangeBasis{1,0})
-#     crl = curl(space)
-#     for fn in crl.fns
-#         for (i,sh) in enumerate(fn)
-#             fn[i] = Shape(sh.cellid, sh.refid, -sh.coeff)
-#         end
-#     end
-#     return n × crl
-# end
-=======
 gradient(space::LagrangeBasis{1,0,<:CompScienceMeshes.AbstractMesh{<:Any,2}}, geo, fns) =
     LagrangeBasis{0,-1,1}(geo, fns, space.pos)
 
 
 gradient(space::LagrangeBasis{1,0,<:CompScienceMeshes.AbstractMesh{<:Any,3}}, geo, fns) =
     NDBasis(geo, fns, space.pos)
->>>>>>> 44be41a2
 
 #
 # Sclar trace for Laggrange element based spaces
