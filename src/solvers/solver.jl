--- conflicted
+++ resolved
@@ -260,11 +260,7 @@
             y = op[end](op[1:end-1]..., y)
         end
         
-<<<<<<< HEAD
-        a = term.coeff * term.kernel
-=======
         a = term.kernel
->>>>>>> b4e1d1a0
         # qs = quadstrat(a, x, y)
         z = materialize(a, x, y; quadstrat)
 
