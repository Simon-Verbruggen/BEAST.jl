struct GWPCurlRefSpace{T,Degree} <: RefSpace{T}
    storage::Vector{@NamedTuple{value::SVector{2,T}, curl::T}}
end

function numfunctions(x::GWPCurlRefSpace{<:Any,D},
        dom::CompScienceMeshes.ReferenceSimplex{2}) where {D}
        (D+1)*(D+3)
end
function dimtype(x::GWPCurlRefSpace{<:Any,D},
    dom::CompScienceMeshes.ReferenceSimplex{2}) where {D}
    Val{(D+1)*(D+3)}
end

function GWPCurlRefSpace{T,Degree}() where {T,Degree}
    NT = @NamedTuple{value::T, curl::SVector{2,T}}
    GWPCurlRefSpace{T,Degree}(Vector{NT}())
end

function (ϕ::GWPCurlRefSpace{T,Degree})(p) where {T,Degree}
    dom = domain(chart(p))
    u = parametric(p)
    vals = ϕ(dom, u)
    pushforwardcurl(vals, p)
end

function (ϕ::GWPCurlRefSpace{T,Deg})(dom::CompScienceMeshes.ReferenceSimplex{Dim},
    u) where {T,Deg,Dim}

    ϕ(dom, u, dimtype(ϕ,dom))
end

function (ϕ::GWPCurlRefSpace{T,Deg})(dom::CompScienceMeshes.ReferenceSimplex{Dim},
    u, ::Type{Val{NF}}) where {T,Deg,Dim,NF}

    d = Deg
    u, v = u
    w = 1-u-v

    s = range(zero(T), one(T), length=d+3)

    nd1 = point(T, -v, u-1)
    nd2 = point(T, -v+1, u)
    nd3 = point(T, -v, u)

    P = SVector{2,T}
    NT = @NamedTuple{value::P, curl::T}
    # nts = Vector{NT}(undef, NF)
    # nts = MVector{NF,NT}(undef)
    nts = resize!(ϕ.storage, NF)
    idx = 1

    i = 0
    for j in 1:d+1
        k = (d+2)-i-j
            Rᵢ = _sylpoly(s, i+1, u)
            Rⱼ = _sylpoly_shift(s, j+1, v)
            Rₖ = _sylpoly_shift(s, k+1, w)
            
            dRᵢ = _sylpoly_diff(s, i+1, u)
            dRⱼ = _sylpoly_shift_diff(s, j+1, v)
            dRₖ = _sylpoly_shift_diff(s, k+1, w)
            du = dRᵢ*Rⱼ*Rₖ - Rᵢ*Rⱼ*dRₖ
            dv = Rᵢ*dRⱼ*Rₖ - Rᵢ*Rⱼ*dRₖ
            curl = (du*nd1[2] - dv*nd1[1]) + 2*Rᵢ*Rⱼ*Rₖ

            nts[idx] = (value=Rᵢ*Rⱼ*Rₖ*nd1, curl=curl)
            idx += 1
    end

    for i in 1:d+1
        j = 0
        k = (d+2)-i-j
        Rᵢ = _sylpoly_shift(s, i+1, u)
        Rⱼ = _sylpoly(s, j+1, v)
        Rₖ = _sylpoly_shift(s, k+1, w)
        
        dRᵢ = _sylpoly_shift_diff(s, i+1, u)
        dRⱼ = _sylpoly_diff(s, j+1, v)
        dRₖ = _sylpoly_shift_diff(s, k+1, w)
        du = dRᵢ*Rⱼ*Rₖ - Rᵢ*Rⱼ*dRₖ
        dv = Rᵢ*dRⱼ*Rₖ - Rᵢ*Rⱼ*dRₖ
        curl = (du*nd2[2] - dv*nd2[1]) + 2*Rᵢ*Rⱼ*Rₖ

        nts[idx] = (value=Rᵢ*Rⱼ*Rₖ*nd2, curl=curl)
        idx += 1
    end

    for i in 1:d+1
        j = (d+2)-i
        k = 0
        Rᵢ = _sylpoly_shift(s, i+1, u)
        Rⱼ = _sylpoly_shift(s, j+1, v)
        Rₖ = _sylpoly(s, k+1, w)
        
        dRᵢ = _sylpoly_shift_diff(s, i+1, u)
        dRⱼ = _sylpoly_shift_diff(s, j+1, v)
        dRₖ = _sylpoly_diff(s, k+1, w)
        
        du = dRᵢ*Rⱼ*Rₖ - Rᵢ*Rⱼ*dRₖ
        dv = Rᵢ*dRⱼ*Rₖ - Rᵢ*Rⱼ*dRₖ
        curl = (du*nd3[2] - dv*nd3[1]) + 2*Rᵢ*Rⱼ*Rₖ

        nts[idx] = (value=Rᵢ*Rⱼ*Rₖ*nd3, curl=curl)
        idx += 1
    end

    for i in 1:d+1
        for j in 1:d+1
            k = (d+2)-i-j
            k <= 0 && continue
            Rsᵢ = _sylpoly_shift(s, i+1, u)
            Rsⱼ = _sylpoly_shift(s, j+1, v)
            Rsₖ = _sylpoly_shift(s, k+1, w)
            Rᵢ = _sylpoly(s, i+1, u)
            Rⱼ = _sylpoly(s, j+1, v)
            Rₖ = _sylpoly(s, k+1, w)
            S1 = Rᵢ*Rsⱼ*Rsₖ*nd1
            S2 = Rsᵢ*Rⱼ*Rsₖ*nd2
            S3 = Rsᵢ*Rsⱼ*Rₖ*nd3

            dRsᵢ = _sylpoly_shift_diff(s, i+1, u)
            dRsⱼ = _sylpoly_shift_diff(s, j+1, v)
            dRsₖ = _sylpoly_shift_diff(s, k+1, w)
            dRᵢ = _sylpoly_diff(s, i+1, u)
            dRⱼ = _sylpoly_diff(s, j+1, v)
            dRₖ = _sylpoly_diff(s, k+1, w)

            du = dRᵢ*Rsⱼ*Rsₖ - Rᵢ*Rsⱼ*dRsₖ
            dv = Rᵢ*dRsⱼ*Rsₖ - Rᵢ*Rsⱼ*dRsₖ
            curlS1 = du*nd1[2] - dv*nd1[1] + 2*Rᵢ*Rsⱼ*Rsₖ

            du = dRsᵢ*Rⱼ*Rsₖ - Rsᵢ*Rⱼ*dRsₖ
            dv = Rsᵢ*dRⱼ*Rsₖ - Rsᵢ*Rⱼ*dRsₖ
            curlS2 = du*nd2[2] - dv*nd2[1] + 2*Rsᵢ*Rⱼ*Rsₖ

            du = dRsᵢ*Rsⱼ*Rₖ - Rsᵢ*Rsⱼ*dRₖ
            dv = Rsᵢ*dRsⱼ*Rₖ - Rsᵢ*Rsⱼ*dRₖ
            curlS3 = du*nd3[2] - dv*nd3[1] + 2*Rsᵢ*Rsⱼ*Rₖ

            nts[idx] = (value=S2-S3, curl=curlS2 - curlS3)
            idx += 1
            
            nts[idx] = (value=S3-S1, curl=curlS3 - curlS1)
            idx += 1
    end end

    return SVector{NF}(nts)
end


function interpolate(fields, interpolant::GWPCurlRefSpace{T,Degree}, chart) where {T,Degree}

    d = Degree
    dim = (d+1)*(d+3)

    s = range(zero(T), one(T), length=d+3)

    edges = faces(chart)

    edge = edges[1]
    fields_edge = trace(edge, chart, fields)
    i = 0
    Q1 = stack(1:d+1) do j
        k = (d+2)-i-j
        u_edge = s[j+1]
        p_edge = neighborhood(edge, (u_edge,))
<<<<<<< HEAD
=======
        # @show cartesian(p_edge)
>>>>>>> b4e1d1a0
        t_edge = -tangents(p_edge, 1)
        vals = fields_edge(u_edge)
        [dot(t_edge, val) for val in vals]
    end

    edge = edges[2]
    fields_edge = trace(edge, chart, fields)
    Q2 = stack(1:d+1) do i
        j = 0
        k = (d+2)-i-j
        u_edge = 1 - s[i+1]
        p_edge = neighborhood(edge, (u_edge,))
        t_edge = -tangents(p_edge, 1)
        vals = fields_edge(u_edge)
        [dot(t_edge, val) for val in vals]
    end

    edge = edges[3]
    fields_edge = trace(edge, chart, fields)
    Q3 = stack(1:d+1) do i
        j = (d+2)-i
        k = 0
        u_edge = 1-s[j+1]
        p_edge = neighborhood(edge, (u_edge,))
        t_edge = -tangents(p_edge, 1)
        vals = fields_edge(u_edge)
        [dot(t_edge, val) for val in vals]
    end

    Q = hcat(Q1,Q2,Q3)
<<<<<<< HEAD
    if d > 0
=======
    if d >= 1
>>>>>>> b4e1d1a0
        S = ((i,j,d+2-i-j) for i in 1:d+1 for j in 1:d+1 if d+2-i-j > 0)
        for (i,j,k) in S
            p_chart = neighborhood(chart, (s[i+1],s[j+1]))
            t_i = tangents(p_chart, 1)
            t_j = tangents(p_chart, 2)
            vals = fields(p_chart)
            q_i = [dot(t_i, val) for val in vals]
            q_j = [dot(t_j, val) for val in vals]
            Q = hcat(Q, q_i, q_j)
        end
    end
    return Q
end

function localindices(localspace::GWPCurlRefSpace{<:Any,Degree}, domain,
    dim::Type{Val{1}}, i) where {Degree}
    
    ne = Degree+1
    (i-1)*ne .+ (1:ne)
end

function localindices(localspace::GWPCurlRefSpace{<:Any,Degree}, domain,
    dim::Type{Val{2}}, i) where {Degree}
    
    ne = Degree+1
    nf = Degree * (Degree + 1)
    3*ne .+ (1:nf)
end<|MERGE_RESOLUTION|>--- conflicted
+++ resolved
@@ -164,10 +164,7 @@
         k = (d+2)-i-j
         u_edge = s[j+1]
         p_edge = neighborhood(edge, (u_edge,))
-<<<<<<< HEAD
-=======
         # @show cartesian(p_edge)
->>>>>>> b4e1d1a0
         t_edge = -tangents(p_edge, 1)
         vals = fields_edge(u_edge)
         [dot(t_edge, val) for val in vals]
@@ -198,11 +195,7 @@
     end
 
     Q = hcat(Q1,Q2,Q3)
-<<<<<<< HEAD
-    if d > 0
-=======
     if d >= 1
->>>>>>> b4e1d1a0
         S = ((i,j,d+2-i-j) for i in 1:d+1 for j in 1:d+1 if d+2-i-j > 0)
         for (i,j,k) in S
             p_chart = neighborhood(chart, (s[i+1],s[j+1]))
