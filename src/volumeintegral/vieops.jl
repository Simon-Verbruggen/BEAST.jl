abstract type VIEOperator <: IntegralOperator end
abstract type VolumeOperator <: VIEOperator end
abstract type BoundaryOperator <: VIEOperator end

struct KernelValsVIE{T,U,P,Q,K}
    gamma::U
    vect::P
    dist::T
    green::U
    gradgreen::Q
    tau::K
end

function kernelvals(viop::VIEOperator, p ,q)
    Y = viop.gamma;
    r = cartesian(p)-cartesian(q)
    R = norm(r)
    yR = Y*R

    expn = exp(-yR)
    green = expn / (4*pi*R)
    gradgreen = - (Y +1/R)*green/R*r  # Derivation after p (test variable)
    

    tau = viop.tau(cartesian(q))

    KernelValsVIE(Y,r,R, green, gradgreen,tau)
end

struct VIESingleLayer{T,U,P} <: VolumeOperator
    gamma::T
    α::U
    β::U
    tau::P
end

struct VIEBoundary{T,U,P} <: BoundaryOperator
    gamma::T
    α::U
    tau::P
end

struct VIESingleLayer2{T,U,P} <: VolumeOperator
    gamma::T
    α::U
    β::U
    tau::P
end

struct VIEBoundary2{T,U,P} <: BoundaryOperator
    gamma::T
    α::U
    tau::P
end


struct VIEDoubleLayer{T,U,P} <: VolumeOperator
    gamma::T
    α::U
    tau::P
end


struct VIEhhVolume{T,U,P} <: VolumeOperator
    gamma::T
    α::U
    tau::P
end

struct VIEhhBoundary{T,U,P} <: BoundaryOperator
    gamma::T
    α::U
    tau::P
end

struct VIEhhVolumegradG{T,U,P} <: VolumeOperator
    gamma::T
    α::U
    tau::P
end

struct VIEhhVolumek0{T,U,P} <: VolumeOperator
    gamma::T
    α::U
    tau::P
end


scalartype(op::VIEOperator) = typeof(op.gamma)

export VIE

struct VIEIntegrand{S,T,O,K,L}
    test_tetrahedron_element::S
    trial_tetrahedron_element::T
    op::O
    test_local_space::K
    trial_local_space::L
end


function (igd::VIEIntegrand)(u,v)

    #mesh points
    tgeo = neighborhood(igd.test_tetrahedron_element,v)
    bgeo = neighborhood(igd.trial_tetrahedron_element,u)

    #kernel values
    kerneldata = kernelvals(igd.op,tgeo,bgeo)

    #values & grad/div/curl of local shape functions
    tval = igd.test_local_space(tgeo) 
    bval = igd.trial_local_space(bgeo)

    #jacobian
    j = jacobian(tgeo) * jacobian(bgeo)
    
    integrand(igd.op, kerneldata,tval,tgeo,bval,bgeo) * j
end


function integrand(viop::VIESingleLayer, kerneldata, tvals, tgeo, bvals, bgeo)

    gx = @SVector[tvals[i].value for i in 1:4]
    fy = @SVector[bvals[i].value for i in 1:4]

    dgx = @SVector[tvals[i].divergence for i in 1:4]
    dfy = @SVector[bvals[i].divergence for i in 1:4]

    G = kerneldata.green
    gradG = kerneldata.gradgreen

    Ty = kerneldata.tau

    α = viop.α
    β = viop.β

    @SMatrix[α * dot(gx[i],Ty*fy[j]) * G - β * dot(dgx[i] * (Ty * fy[j]), gradG) for i in 1:4, j in 1:4]
end


function integrand(viop::VIESingleLayer2, kerneldata, tvals, tgeo, bvals, bgeo)

    gx = @SVector[tvals[i].value for i in 1:6]
    fy = @SVector[bvals[i].value for i in 1:6]

    dgx = @SVector[tvals[i].curl for i in 1:6]
    dfy = @SVector[bvals[i].curl for i in 1:6]

    G = kerneldata.green
    gradG = kerneldata.gradgreen

    Ty = kerneldata.tau

    α = viop.α
    β = viop.β

 
    @SMatrix[dot(dgx[i] , cross(gradG, Ty*fy[j])) for i in 1:6, j in 1:6]
end

function integrand(viop::VIEBoundary, kerneldata, tvals, tgeo, bvals, bgeo)

    gx = @SVector[tvals[i].value for i in 1:1]
    fy = @SVector[bvals[i].value for i in 1:4]

    gradG = kerneldata.gradgreen

    Ty = kerneldata.tau

    α = viop.α

    @SMatrix[α * gx[i] * dot(Ty * fy[j], gradG) for i in 1:1, j in 1:4]
end

function integrand(viop::VIEBoundary2, kerneldata, tvals, tgeo, bvals, bgeo)


    gx = @SVector[tvals[i].value for i in 1:3]
    fy = @SVector[bvals[i].value for i in 1:6]


    gradG = kerneldata.gradgreen

    Ty = kerneldata.tau

    α = viop.α

    @SMatrix[α * dot(gx[i] , cross(gradG, Ty*fy[j])) for i in 1:3, j in 1:6]
end

function integrand(viop::VIEDoubleLayer, kerneldata, tvals, tgeo, bvals, bgeo)
    gx = tvals[1]
    fy = bvals[1]

    gradG = kerneldata.gradgreen
    
    Ty = kerneldata.tau
    
    α = viop.α

    t = α * dot(gx, cross(gradG, Ty*fy))
end


# Integrands for the operators of the Lippmann Schwinger Volume Integral Equation:

function integrand(viop::VIEhhVolume, kerneldata, tvals, tgeo, bvals, bgeo)

    gx = @SVector[tvals[i].value for i in 1:4]
    fy = @SVector[bvals[i].value for i in 1:4]

    dgx = @SVector[tvals[i].gradient for i in 1:4]
    dfy = @SVector[bvals[i].gradient for i in 1:4]

    G = kerneldata.green
    gradG = kerneldata.gradgreen

    Ty = kerneldata.tau

    α = viop.α

    return @SMatrix[α * dot(dgx[i], G*Ty*dfy[j]) for i in 1:4, j in 1:4]
end


function integrand(viop::VIEhhBoundary, kerneldata, tvals, tgeo, bvals, bgeo)

    gx = @SVector[tvals[i].value for i in 1:3]
    dfy = @SVector[bvals[i].gradient for i in 1:4]

    G = kerneldata.green
    gradG = kerneldata.gradgreen

    Ty = kerneldata.tau

    α = viop.α

    return @SMatrix[α * dot( tgeo.patch.normals[1]*gx[i],G*Ty*dfy[j]) for i in 1:3, j in 1:4]
end

function integrand(viop::VIEhhVolumek0, kerneldata, tvals, tgeo, bvals, bgeo)

    gx = @SVector[tvals[i].value for i in 1:4]
    fy = @SVector[bvals[i].value for i in 1:4]

    dgx = @SVector[tvals[i].gradient for i in 1:4]
    dfy = @SVector[bvals[i].gradient for i in 1:4]

    G = kerneldata.green
    gradG = kerneldata.gradgreen

    Ty = kerneldata.tau

    α = viop.α

    return @SMatrix[α * gx[i]*G*Ty*fy[j] for i in 1:4, j in 1:4]
end

function integrand(viop::VIEhhVolumegradG, kerneldata, tvals, tgeo, bvals, bgeo)

    gx = @SVector[tvals[i].value for i in 1:4]
    fy = @SVector[bvals[i].value for i in 1:4]

    dgx = @SVector[tvals[i].gradient for i in 1:4]
    dfy = @SVector[bvals[i].gradient for i in 1:4]

    G = kerneldata.green
    gradG = -kerneldata.gradgreen # "-" to get nabla'G(r,r')

    Ty = kerneldata.tau

    α = viop.α

    return @SMatrix[α * gx[i] * dot(gradG, Ty*dfy[j]) for i in 1:4, j in 1:4]
end




defaultquadstrat(op::VIEOperator, tfs, bfs) = SauterSchwab3DQStrat(3,3,3,3,3,3)


function quaddata(op::VIEOperator,
    test_local_space::RefSpace, trial_local_space::RefSpace,
    test_charts, trial_charts, qs::SauterSchwab3DQStrat)

    #The combinations of rules (6,7) and (5,7 are) BAAAADDDD
    # they result in many near singularity evaluations with any
    # resemblence of accuracy going down the drain! Simply don't!
    # (same for (5,7) btw...).
    t_qp = quadpoints(test_local_space,  test_charts,  (qs.outer_rule,))
    b_qp = quadpoints(trial_local_space, trial_charts, (qs.inner_rule,))

   
    sing_qp = (SauterSchwab3D._legendre(qs.sauter_schwab_1D,0,1), 
               SauterSchwab3D._shunnham2D(qs.sauter_schwab_2D),
               SauterSchwab3D._shunnham3D(qs.sauter_schwab_3D),
               SauterSchwab3D._shunnham4D(qs.sauter_schwab_4D),)


    return (tpoints=t_qp, bpoints=b_qp, sing_qp=sing_qp)
end

quadrule(op::VolumeOperator, g::RefSpace, f::RefSpace, i, τ, j, σ, qd, qs) = qr_volume(op, g, f, i, τ, j, σ, qd, qs)


function qr_volume(op::VolumeOperator, g::RefSpace, f::RefSpace, i, τ, j, σ, qd,
    qs::SauterSchwab3DQStrat)

    dtol = 1.0e3 * eps(eltype(eltype(τ.vertices)))

    hits = 0
    idx_t = Int64[]
    idx_s = Int64[]
    sizehint!(idx_t,4)
    sizehint!(idx_s,4)
    dmin2 = floatmax(eltype(eltype(τ.vertices)))
    D = dimension(τ)+dimension(σ)
    for (i,t) in enumerate(τ.vertices)
        for (j,s) in enumerate(σ.vertices)
            d2 = LinearAlgebra.norm_sqr(t-s)
            d = norm(t-s)
            dmin2 = min(dmin2, d2)
            # if d2 < dtol
            if d < dtol
                push!(idx_t,i)
                push!(idx_s,j)
                hits +=1
                break
            end
        end
    end

<<<<<<< HEAD
    #Simplex-product quadrature rules
=======
    #singData = SauterSchwab3D.Singularity{D,hits}(idx_t, idx_s )
   @assert hits <= 4

>>>>>>> 031669fb
    hits == 4 && return SauterSchwab3D.CommonVolume6D_S(SauterSchwab3D.Singularity6DVolume(idx_t,idx_s),(qd.sing_qp[1],qd.sing_qp[2],qd.sing_qp[4]))
    hits == 3 && return SauterSchwab3D.CommonFace6D_S(SauterSchwab3D.Singularity6DFace(idx_t,idx_s),(qd.sing_qp[1],qd.sing_qp[2],qd.sing_qp[3]))
    hits == 2 && return SauterSchwab3D.CommonEdge6D_S(SauterSchwab3D.Singularity6DEdge(idx_t,idx_s),(qd.sing_qp[1],qd.sing_qp[2],qd.sing_qp[3],qd.sing_qp[4]))
    hits == 1 && return SauterSchwab3D.CommonVertex6D_S(SauterSchwab3D.Singularity6DPoint(idx_t,idx_s),qd.sing_qp[3])
    #=
    #Classic tensor-product quadrature rules
    hits == 4 && return SauterSchwab3D.CommonVolume6D(SauterSchwab3D.Singularity6DVolume(idx_t,idx_s),qd.sing_qp[1])
    hits == 3 && return SauterSchwab3D.CommonFace6D(SauterSchwab3D.Singularity6DFace(idx_t,idx_s),qd.sing_qp[1])
    hits == 2 && return SauterSchwab3D.CommonEdge6D(SauterSchwab3D.Singularity6DEdge(idx_t,idx_s),qd.sing_qp[1])
    hits == 1 && return SauterSchwab3D.CommonVertex6D(SauterSchwab3D.Singularity6DPoint(idx_t,idx_s),qd.sing_qp[1])
    =#

    return DoubleQuadRule(
        qd[1][1,i],
        qd[2][1,j])

end

quadrule(op::BoundaryOperator, g::RefSpace, f::RefSpace, i, τ, j, σ, qd, qs) = qr_boundary(op, g, f, i, τ, j, σ, qd, qs)

function qr_boundary(op::BoundaryOperator, g::RefSpace, f::RefSpace, i, τ, j,  σ, qd,
    qs::SauterSchwab3DQStrat)

    dtol = 1.0e3 * eps(eltype(eltype(τ.vertices)))

    hits = 0
    idx_t = Int64[]
    idx_s = Int64[]
    sizehint!(idx_t,4)
    sizehint!(idx_s,4)
    dmin2 = floatmax(eltype(eltype(τ.vertices)))
    D = dimension(τ)+dimension(σ)
    for (i,t) in enumerate(τ.vertices)
        for (j,s) in enumerate(σ.vertices)
            d2 = LinearAlgebra.norm_sqr(t-s)
            d = norm(t-s)
            dmin2 = min(dmin2, d2)
            # if d2 < dtol
            if d < dtol
                push!(idx_t,i)
                push!(idx_s,j)
                hits +=1
                break
            end
        end
    end

<<<<<<< HEAD
  
=======
    @assert hits <= 3
    #singData = SauterSchwab3D.Singularity{D,hits}(idx_t, idx_s )
   

>>>>>>> 031669fb
    hits == 3 && return SauterSchwab3D.CommonFace5D_S(SauterSchwab3D.Singularity5DFace(idx_t,idx_s),(qd.sing_qp[1],qd.sing_qp[2],qd.sing_qp[3]))
    hits == 2 && return SauterSchwab3D.CommonEdge5D_S(SauterSchwab3D.Singularity5DEdge(idx_t,idx_s),(qd.sing_qp[1],qd.sing_qp[2],qd.sing_qp[3]))
    hits == 1 && return SauterSchwab3D.CommonVertex5D_S(SauterSchwab3D.Singularity5DPoint(idx_t,idx_s),(qd.sing_qp[3],qd.sing_qp[2]))
    #=
    hits == 3 && return SauterSchwab3D.CommonFace5D(SauterSchwab3D.Singularity5DFace(idx_t,idx_s),qd.sing_qp[1])
    hits == 2 && return SauterSchwab3D.CommonEdge5D(SauterSchwab3D.Singularity5DEdge(idx_t,idx_s),qd.sing_qp[1])
    hits == 1 && return SauterSchwab3D.CommonVertex5D(SauterSchwab3D.Singularity5DPoint(idx_t,idx_s),qd.sing_qp[1])
    =#

    return DoubleQuadRule(
        qd[1][1,i],
        qd[2][1,j])

end
<|MERGE_RESOLUTION|>--- conflicted
+++ resolved
@@ -332,13 +332,9 @@
         end
     end
 
-<<<<<<< HEAD
-    #Simplex-product quadrature rules
-=======
     #singData = SauterSchwab3D.Singularity{D,hits}(idx_t, idx_s )
    @assert hits <= 4
 
->>>>>>> 031669fb
     hits == 4 && return SauterSchwab3D.CommonVolume6D_S(SauterSchwab3D.Singularity6DVolume(idx_t,idx_s),(qd.sing_qp[1],qd.sing_qp[2],qd.sing_qp[4]))
     hits == 3 && return SauterSchwab3D.CommonFace6D_S(SauterSchwab3D.Singularity6DFace(idx_t,idx_s),(qd.sing_qp[1],qd.sing_qp[2],qd.sing_qp[3]))
     hits == 2 && return SauterSchwab3D.CommonEdge6D_S(SauterSchwab3D.Singularity6DEdge(idx_t,idx_s),(qd.sing_qp[1],qd.sing_qp[2],qd.sing_qp[3],qd.sing_qp[4]))
@@ -386,14 +382,10 @@
         end
     end
 
-<<<<<<< HEAD
-  
-=======
     @assert hits <= 3
     #singData = SauterSchwab3D.Singularity{D,hits}(idx_t, idx_s )
    
 
->>>>>>> 031669fb
     hits == 3 && return SauterSchwab3D.CommonFace5D_S(SauterSchwab3D.Singularity5DFace(idx_t,idx_s),(qd.sing_qp[1],qd.sing_qp[2],qd.sing_qp[3]))
     hits == 2 && return SauterSchwab3D.CommonEdge5D_S(SauterSchwab3D.Singularity5DEdge(idx_t,idx_s),(qd.sing_qp[1],qd.sing_qp[2],qd.sing_qp[3]))
     hits == 1 && return SauterSchwab3D.CommonVertex5D_S(SauterSchwab3D.Singularity5DPoint(idx_t,idx_s),(qd.sing_qp[3],qd.sing_qp[2]))
