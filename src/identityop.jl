struct Identity <: LocalOperator
end

kernelvals(biop::Identity, x) = Nothing
integrand(op::Identity, kernel, x, g, f) = dot(f[1], g[1])
# scalartype(op::Identity) = Union{}
scalartype(op::Identity) = Float64

struct NCross <: LocalOperator
end

kernelvals(op::NCross, mp) = Nothing()
integrand(op::NCross, kernel, x, g, f) = dot(g[1], normal(x) × f[1])
scalartype(op::NCross) = Union{}

function quaddata(op::LocalOperator, g::RTRefSpace, f::RTRefSpace, tels, bels)
    u, w = trgauss(6)
    return [(w[i],SVector(u[1,i],u[2,i])) for i in 1:length(w)]
end

function quaddata(op::LocalOperator, g::NDRefSpace, f::NDRefSpace, tels, bels)
    u, w = trgauss(6)
    return [(w[i],SVector(u[1,i],u[2,i])) for i in 1:length(w)]
end

function quaddata(op::LocalOperator, g::subReferenceSpace, f::subReferenceSpace, tels, bels)
    u, w = trgauss(6)
    return [(w[i],SVector(u[1,i],u[2,i])) for i in 1:length(w)]
end

# function quaddata(op::LocalOperator, g::Nd4DRefSpace, f::Nd4DRefSpace, tels, bels)
#     o, x, y, z = CompScienceMeshes.euclidianbasis(3)
#     reftet = simplex(o,x,y,z)
#     qps = quadpoints(reftet, rul)
#     [(w, parametric(p)) for (p,w) in qps]
# end


function quaddata(op::LocalOperator, g::NDLCCRefSpace, f::NDLCCRefSpace, tels, bels)
     o, x, y, z = CompScienceMeshes.euclidianbasis(3)
     reftet = simplex(x,y,z,o)
     qps = quadpoints(reftet, 6)
     [(w, parametric(p)) for (p,w) in qps]
end

function quaddata(op::LocalOperator, g::NDLCDRefSpace, f::NDLCDRefSpace, tels, bels)
     o, x, y, z = CompScienceMeshes.euclidianbasis(3)
     reftet = simplex(x,y,z,o)
     qps = quadpoints(reftet, 6)
     [(w, parametric(p)) for (p,w) in qps]
end

<<<<<<< HEAD
=======
function quaddata(op::LocalOperator, g::NDLCDRefSpace, f::NDLCCRefSpace, tels, bels)
     o, x, y, z = CompScienceMeshes.euclidianbasis(3)
     reftet = simplex(x,y,z,o)
     qps = quadpoints(reftet, 6)
     [(w, parametric(p)) for (p,w) in qps]
end

>>>>>>> 62c741b3


quaddata(op::LocalOperator, g::LagrangeRefSpace, f::LagrangeRefSpace,
        tels::Vector, bels::Vector) = quaddata(op, g, f, tels, bels, Val{dimension(tels[1])})

function quaddata(op::LocalOperator, g::LagrangeRefSpace, f::LagrangeRefSpace,
        tels::Vector, bels::Vector, dim::Type{Val{1}})

    u, w = legendre(6, 0.0, 1.0)
    [(w[i],u[i]) for i in eachindex(w)]
end


function quaddata(op::LocalOperator, g::LagrangeRefSpace, f::LagrangeRefSpace,
        tels::Vector, bels::Vector, dim::Type{Val{2}})

    u, w = trgauss(6)
    [(w[i], SVector(u[1,i], u[2,i])) for i in 1:length(w)]
end

function quaddata(op::LocalOperator, g::LagrangeRefSpace, f::LagrangeRefSpace,
        tels, bels, dim::Type{Val{3}})
        
     o, x, y, z = CompScienceMeshes.euclidianbasis(3)
     reftet = simplex(x,y,z,o)
     qps = quadpoints(reftet, 6)
     [(w, parametric(p)) for (p,w) in qps]
end


function quadrule(op::LocalOperator, ψ::RefSpace, ϕ::RefSpace, τ, qd)
    q = qd[1]
    w, p = q[1], neighborhood(τ,q[2])
    a = (w, p, ψ(p), ϕ(p))
    A = Vector{typeof(a)}(undef,length(qd))
    A[1] = a
    for i in 2:length(qd)
        q = qd[i]
        w, p = q[1], neighborhood(τ,q[2])
        A[i] = (w, p, ψ(p), ϕ(p))
    end
    return A
end<|MERGE_RESOLUTION|>--- conflicted
+++ resolved
@@ -50,8 +50,6 @@
      [(w, parametric(p)) for (p,w) in qps]
 end
 
-<<<<<<< HEAD
-=======
 function quaddata(op::LocalOperator, g::NDLCDRefSpace, f::NDLCCRefSpace, tels, bels)
      o, x, y, z = CompScienceMeshes.euclidianbasis(3)
      reftet = simplex(x,y,z,o)
@@ -59,7 +57,6 @@
      [(w, parametric(p)) for (p,w) in qps]
 end
 
->>>>>>> 62c741b3
 
 
 quaddata(op::LocalOperator, g::LagrangeRefSpace, f::LagrangeRefSpace,
@@ -82,7 +79,7 @@
 
 function quaddata(op::LocalOperator, g::LagrangeRefSpace, f::LagrangeRefSpace,
         tels, bels, dim::Type{Val{3}})
-        
+
      o, x, y, z = CompScienceMeshes.euclidianbasis(3)
      reftet = simplex(x,y,z,o)
      qps = quadpoints(reftet, 6)
