
abstract type Helmholtz3DOp{T,K} <: MaxwellOperator3D{T,K} end
abstract type Helmholtz3DOpReg{T,K} <: MaxwellOperator3DReg{T,K} end
"""
```
∫_Γ dx ∫_Γ dy \\left(α G g(x) n_x ⋅ n_y f(y) + β G \\mbox{curl} g(x) ⋅ \\mbox{curl} f(y) \\right)
```
with ``G(x,y) = \\frac{e^{-γ |x-y|}}{4 π |x-y|}``
"""
struct HH3DHyperSingularFDBIO{T,K} <: Helmholtz3DOp{T,K}
    "coefficient of the weakly singular term"
    alpha::T
    "coefficient of the hyper singular term"
    beta::T
    "`im*κ` with `κ` the wave number"
    gamma::K
end

function sign_upon_permutation(op::HH3DHyperSingularFDBIO, I, J)
    return Combinatorics.levicivita(I) * Combinatorics.levicivita(J)
end

HH3DHyperSingularFDBIO(gamma) = HH3DHyperSingularFDBIO(gamma^2, one(gamma), gamma)

"""
```math
a(u,v) = α ∬_{Γ×Γ} u(x) G_{γ}(|x-y|) v(y)
```
with ``G_{γ}(r) = \\frac{e^{-γr}}{4πr}``.
"""
struct HH3DSingleLayerFDBIO{T,K} <: Helmholtz3DOp{T,K}
    alpha::T
    gamma::K
end

struct HH3DSingleLayerReg{T,K} <: Helmholtz3DOpReg{T,K}
    alpha::T
    gamma::K
end

struct HH3DSingleLayerSng{T,K} <: Helmholtz3DOp{T,K}
    alpha::T
    gamma::K
end

<<<<<<< HEAD
function sign_upon_permutation(op::HH3DSingleLayerFDBIO, I, J)
    return 1
end

struct HH3DDoubleLayerFDBIO{T,K} <: Helmholtz3DOp
=======
struct HH3DDoubleLayerFDBIO{T,K} <: Helmholtz3DOp{T,K}
>>>>>>> 5918ebde
    alpha::T
    gamma::K
end

<<<<<<< HEAD
function sign_upon_permutation(op::HH3DDoubleLayerFDBIO, I, J)
    return Combinatorics.levicivita(J)
end

struct HH3DDoubleLayerTransposedFDBIO{T,K} <: Helmholtz3DOp
=======
struct HH3DDoubleLayerTransposedFDBIO{T,K} <: Helmholtz3DOp{T,K}
>>>>>>> 5918ebde
    alpha::T
    gamma::K
end

function sign_upon_permutation(op::HH3DDoubleLayerTransposedFDBIO, I, J)
    return Combinatorics.levicivita(I)
end


defaultquadstrat(::Helmholtz3DOp, ::LagrangeRefSpace, ::LagrangeRefSpace) = DoubleNumWiltonSauterQStrat(2,3,2,3,4,4,4,4)

function quaddata(op::Helmholtz3DOp, test_refspace::LagrangeRefSpace,
        trial_refspace::LagrangeRefSpace, test_elements, trial_elements,
        qs::DoubleNumWiltonSauterQStrat)

    test_eval(x)  = test_refspace(x,  Val{:withcurl})
    trial_eval(x) = trial_refspace(x, Val{:withcurl})
    
    # The combinations of rules (6,7) and (5,7 are) BAAAADDDD
    # they result in many near singularity evaluations with any
    # resemblence of accuracy going down the drain! Simply don't!
    # (same for (5,7) btw...).
    # test_qp = quadpoints(test_eval,  test_elements,  (6,))
    # bssi_qp = quadpoints(trial_eval, trial_elements, (7,))

    test_qp = quadpoints(test_eval,  test_elements,  (qs.outer_rule_far,))
    bsis_qp = quadpoints(trial_eval, trial_elements, (qs.inner_rule_far,))

    gausslegendre = (
      _legendre(qs.sauter_schwab_common_vert,0,1),
      _legendre(qs.sauter_schwab_common_edge,0,1),
      _legendre(qs.sauter_schwab_common_face,0,1),)

    return (;test_qp, bsis_qp, gausslegendre)
end

function quaddata(op::Helmholtz3DOp, test_refspace::LagrangeRefSpace,
    trial_refspace::LagrangeRefSpace, test_elements, trial_elements,
    qs::DoubleNumQStrat)

    test_eval(x)  = test_refspace(x,  Val{:withcurl})
    trial_eval(x) = trial_refspace(x, Val{:withcurl})

    # The combinations of rules (6,7) and (5,7 are) BAAAADDDD
    # they result in many near singularity evaluations with any
    # resemblence of accuracy going down the drain! Simply don't!
    # (same for (5,7) btw...).
    # test_qp = quadpoints(test_eval,  test_elements,  (6,))
    # bssi_qp = quadpoints(trial_eval, trial_elements, (7,))

    test_qp = quadpoints(test_eval,  test_elements,  (qs.outer_rule,))
    bsis_qp = quadpoints(trial_eval, trial_elements, (qs.inner_rule,))

    # gausslegendre = (
    # _legendre(qs.sauter_schwab_common_vert,0,1),
    # _legendre(qs.sauter_schwab_common_edge,0,1),
    # _legendre(qs.sauter_schwab_common_face,0,1),)

    return (;test_qp, bsis_qp)
end

defaultquadstrat(::Helmholtz3DOp, ::subReferenceSpace, ::subReferenceSpace) = DoubleNumWiltonSauterQStrat(4,7,4,7,4,4,4,4)

function quaddata(op::Helmholtz3DOp, test_refspace::subReferenceSpace,
        trial_refspace::subReferenceSpace, test_elements, trial_elements,
        qs::DoubleNumWiltonSauterQStrat)

    test_qp = quadpoints(test_refspace,  test_elements,  (qs.outer_rule_far,))
    bsis_qp = quadpoints(trial_refspace, trial_elements, (qs.inner_rule_far,))

    return test_qp, bsis_qp
end



function quadrule(op::HH3DSingleLayerFDBIO,
        test_refspace::LagrangeRefSpace{T,0} where T,
        trial_refspace::LagrangeRefSpace{T,0} where T,
        i, test_element, j, trial_element, qd,
        qs::DoubleNumWiltonSauterQStrat)


    tol, hits = sqrt(eps(eltype(eltype(test_element.vertices)))), 0
    dmin2 = floatmax(eltype(eltype(test_element.vertices)))

    for t in test_element.vertices
        for s in trial_element.vertices
            d2 = LinearAlgebra.norm_sqr(t-s)
            dmin2 = min(dmin2, d2)
            hits += (d2 < tol)
    end end

    hits == 3 && return SauterSchwabQuadrature.CommonFace(qd.gausslegendre[3])
    hits == 2 && return SauterSchwabQuadrature.CommonEdge(qd.gausslegendre[2])
    hits == 1 && return SauterSchwabQuadrature.CommonVertex(qd.gausslegendre[1])

    test_quadpoints  = qd.test_qp
    trial_quadpoints = qd.bsis_qp
    h2 = volume(trial_element)
    xtol2 = 0.2 * 0.2
    k2 = abs2(gamma(op))
    max(dmin2*k2, dmin2/16h2) < xtol2 && return WiltonSERule(
        test_quadpoints[1,i],
        DoubleQuadRule(
            test_quadpoints[1,i],
            trial_quadpoints[1,j]))

    return DoubleQuadRule(
        qd.test_qp[1,i],
        qd.bsis_qp[1,j])
end


function quadrule(op::HH3DSingleLayerFDBIO,
        test_refspace::LagrangeRefSpace{T,0} where T,
        trial_refspace::LagrangeRefSpace{T,0} where T,
        i, test_element, j, trial_element, qd,
        qs::DoubleNumQStrat)

    return DoubleQuadRule(
        qd.test_qp[1,i],
        qd.bsis_qp[1,j])
end


function quadrule(op::HH3DHyperSingularFDBIO,
    test_refspace::LagrangeRefSpace{T,1} where T,
    trial_refspace::LagrangeRefSpace{T,1} where T,
    i, test_element, j, trial_element, qd,
    qs::DoubleNumWiltonSauterQStrat)

    tol2, hits = eps(eltype(eltype(test_element.vertices))), 0
    for t in test_element.vertices
        for s in trial_element.vertices
            hits += (LinearAlgebra.norm_sqr(t-s) < tol2)
    end end

    hits == 3 && return SauterSchwabQuadrature.CommonFace(qd.gausslegendre[3])
    hits == 2 && return SauterSchwabQuadrature.CommonEdge(qd.gausslegendre[2])
    hits == 1 && return SauterSchwabQuadrature.CommonVertex(qd.gausslegendre[1])

    # test_quadpoints  = qd.test_qp
    # trial_quadpoints = qd.bsis_qp

    # hits != 0 && return WiltonSERule(
    #     test_quadpoints[1,i],
    #     DoubleQuadRule(
    #         test_quadpoints[1,i],
    #         trial_quadpoints[1,j]))

    return DoubleQuadRule(
        qd.test_qp[1,i],
        qd.bsis_qp[1,j])
end


function quadrule(op::HH3DHyperSingularFDBIO,
    test_refspace::LagrangeRefSpace{T,1} where T,
    trial_refspace::LagrangeRefSpace{T,1} where T,
    i, test_element, j, trial_element, qd,
    qs::DoubleNumQStrat)

    tol, hits = sqrt(eps(eltype(eltype(test_element.vertices)))), 0
    for t in test_element.vertices
        for s in trial_element.vertices
            norm(t-s) < tol && (hits +=1)
    end end

    # hits == 3 && return SauterSchwabQuadrature.CommonFace(qd.gausslegendre[3])
    # hits == 2 && return SauterSchwabQuadrature.CommonEdge(qd.gausslegendre[2])
    # hits == 1 && return SauterSchwabQuadrature.CommonVertex(qd.gausslegendre[1])

    test_quadpoints  = qd.test_qp
    trial_quadpoints = qd.bsis_qp

    # hits != 0 && return WiltonSERule(
    #     test_quadpoints[1,i],
    #     DoubleQuadRule(
    #         test_quadpoints[1,i],
    #         trial_quadpoints[1,j]))

    return DoubleQuadRule(
        qd.test_qp[1,i],
        qd.bsis_qp[1,j])
end


function quadrule(op::HH3DSingleLayerFDBIO, test_refspace::subReferenceSpace,
    trial_refspace::subReferenceSpace, i, test_element, j, trial_element, quadrature_data,
    qs::DoubleNumWiltonSauterQStrat)

    # tol, hits = 1e-10, 0
    # for t in getelementVertices(test_element)
    #     for s in getelementVertices(trial_element)
    #         norm(t-s) < tol && (hits +=1; break)
    # end end
    #
    # test_quadpoints  = quadrature_data[1]
    # trial_quadpoints = quadrature_data[2]

    # hits != 0 && return WiltonSERule(
    #     test_quadpoints[1,i],
    #     DoubleQuadRule(
    #         test_quadpoints[1,i],
    #         trial_quadpoints[1,j]))

    return DoubleQuadRule(
        quadrature_data[1][1,i],
        quadrature_data[2][1,j])
    # return SauterSchwabStrategy(hits)
     # test_qd = qd[1]
     # trial_qd = qd[2]
     #
     # DoubleQuadRule(
     #    test_qd[1,i], # rule 1 on test element j
     #    trial_qd[1,j] # rule 1 on trial element i
     # )
end


function quadrule(op::Helmholtz3DOp,
    test_refspace::RefSpace, trial_refspace::RefSpace,
    i, test_element, j, trial_element, quadrature_data,
    qs::DoubleNumWiltonSauterQStrat)

    return DoubleQuadRule(
        quadrature_data[1][1,i],
        quadrature_data[2][1,j])
end

function quadrule(op::HH3DDoubleLayerTransposedFDBIO,
    test_refspace::LagrangeRefSpace{T,1} where T,
    trial_refspace::LagrangeRefSpace{T,0} where T,
    i, test_element, j, trial_element, quadrature_data,
    qs::DoubleNumWiltonSauterQStrat)

    tol, hits = sqrt(eps(eltype(eltype(test_element.vertices)))), 0
    dmin2 = floatmax(eltype(eltype(test_element.vertices)))

    for t in test_element.vertices
        for s in trial_element.vertices
            d2 = LinearAlgebra.norm_sqr(t-s)
            dmin2 = min(dmin2, d2)
            hits += (d2 < tol)
    end end

    hits == 3 && return SauterSchwabQuadrature.CommonFace(quadrature_data.gausslegendre[3])
    hits == 2 && return SauterSchwabQuadrature.CommonEdge(quadrature_data.gausslegendre[2])
    hits == 1 && return SauterSchwabQuadrature.CommonVertex(quadrature_data.gausslegendre[1])

    test_quadpoints  = quadrature_data[1]
    trial_quadpoints = quadrature_data[2]
    test_quadpoints  = quadrature_data.test_qp
    trial_quadpoints = quadrature_data.bsis_qp
#=     h2 = volume(trial_element)
    xtol2 = 0.2 * 0.2
    k2 = abs2(gamma(op))

    max(dmin2*k2, dmin2/16h2) < xtol2 && return WiltonSERule(
        test_quadpoints[1,i],
        DoubleQuadRule(
            test_quadpoints[1,i],
            trial_quadpoints[1,j])) =#
    return DoubleQuadRule(
        quadrature_data[1][1,i],
        quadrature_data[2][1,j])
end

function quadrule(op::HH3DDoubleLayerFDBIO,
    test_refspace::LagrangeRefSpace{T,0} where T,
    trial_refspace::LagrangeRefSpace{T,1} where T,
    i, test_element, j, trial_element, quadrature_data,
    qs::DoubleNumWiltonSauterQStrat)

    tol, hits = sqrt(eps(eltype(eltype(test_element.vertices)))), 0
    dmin2 = floatmax(eltype(eltype(test_element.vertices)))

    for t in test_element.vertices
        for s in trial_element.vertices
            d2 = LinearAlgebra.norm_sqr(t-s)
            dmin2 = min(dmin2, d2)
            hits += (d2 < tol)
    end end

    hits == 3 && return SauterSchwabQuadrature.CommonFace(quadrature_data.gausslegendre[3])
    hits == 2 && return SauterSchwabQuadrature.CommonEdge(quadrature_data.gausslegendre[2])
    hits == 1 && return SauterSchwabQuadrature.CommonVertex(quadrature_data.gausslegendre[1])
    test_quadpoints  = quadrature_data[1]
    trial_quadpoints = quadrature_data[2]

    test_quadpoints  = quadrature_data.test_qp
    trial_quadpoints = quadrature_data.bsis_qp
    h2 = volume(trial_element)
    xtol2 = 0.2 * 0.2
    k2 = abs2(gamma(op))

#=     max(dmin2*k2, dmin2/16h2) < xtol2 && return WiltonSERule(
        test_quadpoints[1,i],
        DoubleQuadRule(
            test_quadpoints[1,i],
            trial_quadpoints[1,j])) =#
    return DoubleQuadRule(
        quadrature_data[1][1,i],
        quadrature_data[2][1,j])
end


function quadrule(op::Helmholtz3DOp,
    test_refspace::RefSpace, trial_refspace::RefSpace,
    i, test_element, j, trial_element, quadrature_data,
    qs::DoubleNumQStrat)

    return DoubleQuadRule(
        quadrature_data[1][1,i],
        quadrature_data[2][1,j])
end

function quadrule(op::Helmholtz3DOp,
    test_refspace::RTRefSpace, trial_refspace::RTRefSpace,
    i, test_element, j, trial_element, quadrature_data,
    qs::DoubleNumWiltonSauterQStrat)

    test_quadpoints  = quadrature_data[1]
    trial_quadpoints = quadrature_data[2]

    return DoubleQuadRule(
        quadrature_data[1][1,i],
        quadrature_data[2][1,j])
end



function (igd::Integrand{<:HH3DHyperSingularFDBIO})(x,y,f,g)
    α = igd.operator.alpha
    β = igd.operator.beta
    γ = gamma(igd.operator)

    r = cartesian(x) - cartesian(y)
    R = norm(r)
    iR = 1 / R
    green = exp(-γ*R)*(i4pi*iR)
    nx = normal(x)
    ny = normal(y)

    _integrands(f,g) do fi, gi
        α*dot(nx,ny)*gi.value*fi.value*green + β*dot(gi.curl,fi.curl)*green
    end
end


function integrand(op::HH3DHyperSingularFDBIO,
        kernel, test_values, test_element, trial_values, trial_element)

    α = op.alpha
    β = op.beta

    G = kernel.green

    g, curlg = test_values
    f, curlf = trial_values

    nx = normal(test_element)
    ny = normal(trial_element)

    α*dot(nx,ny)*g*f*G + β*dot(curlg,curlf)*G
end





HH3DSingleLayerFDBIO(gamma) = HH3DSingleLayerFDBIO(one(gamma), gamma)

regularpart(op::HH3DSingleLayerFDBIO) = HH3DSingleLayerReg(op.alpha, gamma(op))
singularpart(op::HH3DSingleLayerFDBIO) = HH3DSingleLayerSng(op.alpha, gamma(op))

function (igd::Integrand{<:HH3DSingleLayerFDBIO})(x,y,f,g)
    α = igd.operator.alpha
    γ = gamma(igd.operator)

   r = cartesian(x) - cartesian(y)
    R = norm(r)
    iR = 1 / R
    green = exp(-γ*R)*(i4pi*iR)

    αG = α * green

    _integrands(f,g) do fi, gi
        dot(gi.value, αG*fi.value)
    end
end

function (igd::Integrand{<:HH3DSingleLayerReg})(x,y,f,g)
    α = igd.operator.alpha
    γ = gamma(igd.operator)

    r = cartesian(x) - cartesian(y)
    R = norm(r)
    iR = 1 / R
    green = (expm1(-γ*R) + γ*R - 0.5*γ^2*R^2) / (4pi*R)
    αG = α * green

    _integrands(f,g) do fi, gi
        dot(gi.value, αG*fi.value)
    end
end


function integrand(op::Union{HH3DSingleLayerFDBIO,HH3DSingleLayerReg},
        kernel, test_values, test_element, trial_values, trial_element)

    α = op.alpha
    G = kernel.green

    g = test_values.value
    f = trial_values.value

    α*dot(g, G*f)
end


function innerintegrals!(op::HH3DSingleLayerSng, test_neighborhood,
        test_refspace::LagrangeRefSpace{T,0} where {T},
        trial_refspace::LagrangeRefSpace{T,0} where {T},
        test_elements, trial_element, zlocal, quadrature_rule::WiltonSERule, dx)

    γ = gamma(op)
    α = op.alpha

    s1, s2, s3 = trial_element.vertices

    x = cartesian(test_neighborhood)
    n = normalize((s1-s3)×(s2-s3))
    ρ = x - dot(x - s1, n) * n

    scal, vec = WiltonInts84.wiltonints(s1, s2, s3, x, Val{1})
    ∫G = (scal[2] - γ*scal[3] + 0.5*γ^2*scal[4]) / (4π)

    zlocal[1,1] += α * ∫G * dx
    return nothing
end



HH3DDoubleLayerFDBIO(gamma) = HH3DDoubleLayerFDBIO(one(gamma), gamma)


function (igd::Integrand{<:HH3DDoubleLayerFDBIO})(x,y,f,g)
    γ = gamma(igd.operator)
    α = igd.operator.alpha

    r = cartesian(x) - cartesian(y)
    R = norm(r)
    iR = 1/R
    green = exp(-γ*R)*(iR*i4pi)
    gradgreen = -(γ + iR) * green * (iR * r)
    αgradgreen = α * gradgreen
    n = normal(y)
    fvalue = getvalue(f)
    gvalue = getvalue(g)

    return _krondot(fvalue,gvalue) * dot(n, -αgradgreen)
end


function integrand(biop::HH3DDoubleLayerFDBIO,
        kernel, fp, mp, fq, mq)

    nq = normal(mq)
    fp[1] * dot(nq, -kernel.gradgreen) * fq[1]
end



 HH3DDoubleLayerTransposedFDBIO(gamma) = HH3DDoubleLayerTransposedFDBIO(one(gamma), gamma)

function (igd::Integrand{<:HH3DDoubleLayerTransposedFDBIO})(x,y,f,g)
    γ = gamma(igd.operator)
    α = igd.operator.alpha

    r = cartesian(x) - cartesian(y)
    R = norm(r)
    iR = 1/R
    green = exp(-γ*R)*(iR*i4pi)
    gradgreen = -(γ + iR) * green * (iR * r)
    αgradgreen = α * gradgreen
    n = normal(x)
    fvalue = getvalue(f)
    gvalue = getvalue(g)

    return _krondot(fvalue,gvalue) * dot(n, αgradgreen)
end

function integrand(biop::HH3DDoubleLayerTransposedFDBIO,
        kernel, fp, mp, fq, mq)

    np = normal(mp)
    fp[1] * dot(np, kernel.gradgreen) * fq[1]
end<|MERGE_RESOLUTION|>--- conflicted
+++ resolved
@@ -43,28 +43,28 @@
     gamma::K
 end
 
-<<<<<<< HEAD
 function sign_upon_permutation(op::HH3DSingleLayerFDBIO, I, J)
     return 1
 end
 
-struct HH3DDoubleLayerFDBIO{T,K} <: Helmholtz3DOp
-=======
+function sign_upon_permutation(op::HH3DSingleLayerFDBIO, I, J)
+    return 1
+end
+
 struct HH3DDoubleLayerFDBIO{T,K} <: Helmholtz3DOp{T,K}
->>>>>>> 5918ebde
     alpha::T
     gamma::K
 end
 
-<<<<<<< HEAD
 function sign_upon_permutation(op::HH3DDoubleLayerFDBIO, I, J)
     return Combinatorics.levicivita(J)
 end
 
-struct HH3DDoubleLayerTransposedFDBIO{T,K} <: Helmholtz3DOp
-=======
+function sign_upon_permutation(op::HH3DDoubleLayerFDBIO, I, J)
+    return Combinatorics.levicivita(J)
+end
+
 struct HH3DDoubleLayerTransposedFDBIO{T,K} <: Helmholtz3DOp{T,K}
->>>>>>> 5918ebde
     alpha::T
     gamma::K
 end
