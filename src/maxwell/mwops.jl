abstract type MaxwellOperator3D <: IntegralOperator end
abstract type MaxwellOperator3DReg <: MaxwellOperator3D end

struct KernelValsMaxwell3D{T,U,P,Q}
    "gamma = im * wavenumber"
    gamma::U
    vect::P
    dist::T
    green::U
    gradgreen::Q
end

function kernelvals(biop::MaxwellOperator3D, p, q)

    γ = biop.gamma
    r = cartesian(p) - cartesian(q)
    R = norm(r)
    γR = γ*R

    expn = exp(-γR)
    green = expn / (4pi*R)
    gradgreen = -(γ + 1/R) * green / R * r

    KernelValsMaxwell3D(γ, r, R, green, gradgreen)
end

function kernelvals(kernel::MaxwellOperator3DReg, p, q)

    γ = kernel.gamma
    r = p.cart - q.cart
    R = norm(r)
    γR = γ*R

    Exp = exp(-γ*R)
    green = (Exp - 1 + γR - 0.5*γR^2) / (4pi*R)
    gradgreen = ( - (γR + 1)*Exp + (1 - 0.5*γR^2) ) * (r/R^3) / (4π)

    KernelValsMaxwell3D(γ, r, R, green, gradgreen)
end

struct MWSingleLayer3D{T,U} <: MaxwellOperator3D
  gamma::T
  α::U
  β::U
end

MWSingleLayer3D(gamma)  = MWSingleLayer3D(gamma, -gamma, -1/(gamma))
MWWeaklySingular(gamma) = MWSingleLayer3D(gamma, 1, 0)
MWHyperSingular(gamma)  = MWSingleLayer3D(gamma, 0, 1)



export Maxwell3D

struct MWSingleLayer3DReg{T,U} <: MaxwellOperator3DReg
    gamma::T
    α::U
    β::U
end

struct MWSingleLayer3DSng{T,U} <: MaxwellOperator3D
    gamma::T
    α::U
    β::U
end

scalartype(op::MaxwellOperator3D) = typeof(op.gamma)

regularpart(op::MWSingleLayer3D) = MWSingleLayer3DReg(op.gamma, op.α, op.β)
singularpart(op::MWSingleLayer3D) = MWSingleLayer3DSng(op.gamma, op.α, op.β)


function _legendre(n,a,b)
    x, w = FastGaussQuadrature.gausslegendre(n)
    w .*= (b-a)/2
    x = (x.+1)/2*(b-a).+a
    collect(zip(x,w))
end

function quaddata(op::MaxwellOperator3D,
    test_local_space::RefSpace, trial_local_space::RefSpace,
    test_charts, trial_charts)

<<<<<<< HEAD
    a, b = 0.0, 1.0
    # CommonVertex, CommonEdge, CommonFace rules

    tqd = quadpoints(test_local_space, test_charts, (2,6))
    bqd = quadpoints(trial_local_space, trial_charts, (3,7))
    leg = (_legendre(3,a,b), _legendre(4,a,b), _legendre(5,a,b),)

    # High accuracy rules (use them e.g. in LF MFIE scenarios)
    # tqd = quadpoints(test_local_space, test_charts, (8,8))
    # bqd = quadpoints(trial_local_space, trial_charts, (8,9))
    # leg = (_legendre(8,a,b), _legendre(10,a,b), _legendre(5,a,b),)
=======
    tqd = quadpoints(g, tels, (2,6))
    bqd = quadpoints(f, bels, (3,7))

    # tqd = quadpoints(g, tels, (6,6))
    # bqd = quadpoints(f, bels, (7,7))

    a, b = 0.0, 1.0
    leg = (_legendre(3,a,b), _legendre(4,a,b), _legendre(5,a,b),)
    # leg = (_legendre(6,a,b), _legendre(20,a,b), _legendre(6,a,b),)
>>>>>>> a77da2ab

    return (tpoints=tqd, bpoints=bqd, gausslegendre=leg)
end




# use Union type so this code can be shared between the operator
# and its regular part.
MWSL3DGen = Union{MWSingleLayer3D,MWSingleLayer3DReg}
function integrand(biop::MWSL3DGen, kerneldata, tvals, tgeo, bvals, bgeo)

  gx = tvals[1]
  fy = bvals[1]

  dgx = tvals[2]
  dfy = bvals[2]

  G = kerneldata.green
  γ = kerneldata.gamma

  α = biop.α
  β = biop.β

  t = (α * dot(gx, fy) + β * (dgx*dfy)) * G
end

struct MWDoubleLayer3D{T} <: MaxwellOperator3D
  gamma::T
end

struct MWDoubleLayer3DSng{T} <: MaxwellOperator3D
    gamma::T
end

struct MWDoubleLayer3DReg{T} <: MaxwellOperator3DReg
    gamma::T
end

regularpart(op::MWDoubleLayer3D) = MWDoubleLayer3DReg(op.gamma)
singularpart(op::MWDoubleLayer3D) = MWDoubleLayer3DSng(op.gamma)

const MWDL3DGen = Union{MWDoubleLayer3D,MWDoubleLayer3DReg}
function integrand(biop::MWDL3DGen, kerneldata, tvals, tgeo, bvals, bgeo)
    g = tvals[1]
    f = bvals[1]
    ∇G = kerneldata.gradgreen
    g ⋅ (∇G × f)
end


quadrule(op::MaxwellOperator3D, g::RTRefSpace, f::RTRefSpace, i, τ, j, σ, qd) = qrss(op, g, f, i, τ, j, σ, qd)

function qrss(op, g, f, i, τ, j, σ, qd)
    # defines coincidence of points
    dtol = 1.0e3 * eps(eltype(eltype(τ.vertices)))

    # decides on whether to use singularity extraction
    xtol = 0.2
    k = norm(op.gamma)

    hits = 0
    # xmin = floatmax(eltype(eltype(τ.vertices)))
    dmin = floatmax(eltype(eltype(τ.vertices)))
    for t in τ.vertices
        for s in σ.vertices
            d = norm(t-s)
            dmin = min(dmin, d)
            if d < dtol
                hits +=1
                break
            end
        end
    end

    hits == 3 && return SauterSchwabQuadrature.CommonFace(qd.gausslegendre[3])
    hits == 2 && return SauterSchwabQuadrature.CommonEdge(qd.gausslegendre[2])
    hits == 1 && return SauterSchwabQuadrature.CommonVertex(qd.gausslegendre[1])

    h = sqrt(volume(σ))
    max(dmin*k, dmin/4h) < xtol && return WiltonSEStrategy(
    #dmin*k < xtol && return WiltonSEStrategy(
        qd.tpoints[2,i],
        DoubleQuadStrategy(
            qd.tpoints[2,i],
            qd.bpoints[2,j],),)
    return DoubleQuadStrategy(
        qd.tpoints[1,i],
        qd.bpoints[1,j],)
end


function qrib(op::MaxwellOperator3D, g::RTRefSpace, f::RTRefSpace, i, τ, j, σ, qd)
  # defines coincidence of points
  dtol = 1.0e3 * eps(eltype(eltype(τ.vertices)))

  # decides on whether to use singularity extraction
  xtol = 0.2

  k = norm(op.gamma)

  hits = 0
  xmin = xtol
  for t in τ.vertices
    for s in σ.vertices
      d = norm(t-s)
      xmin = min(xmin, k*d)
      if d < dtol
        hits +=1
        break
      end
    end
  end

    hits == 3   && return BogaertSelfPatchStrategy(5)
    hits == 2   && return BogaertEdgePatchStrategy(8, 4)
    hits == 1   && return BogaertPointPatchStrategy(2, 3)
    rmin = xmin/k
    #max(xmin, rmin/h) < xtol && return WiltonSEStrategy(
    xmin < xtol && return WiltonSEStrategy(
      qd.tpoints[1,i],
      DoubleQuadStrategy(
        qd.tpoints[2,i],
        qd.bpoints[2,j],
      ),
    )
    return DoubleQuadStrategy(
      qd.tpoints[1,i],
      qd.bpoints[1,j],
    )

end


function qrdf(op::MaxwellOperator3D, g::RTRefSpace, f::RTRefSpace, i, τ, j, σ, qd)
  # defines coincidence of points
  dtol = 1.0e3 * eps(eltype(eltype(τ.vertices)))

  # decides on whether to use singularity extraction
  xtol = 0.2

  k = norm(op.gamma)

  hits = 0
  xmin = xtol
  for t in τ.vertices
    for s in σ.vertices
      d = norm(t-s)
      xmin = min(xmin, k*d)
      if d < dtol
        hits +=1
        break
      end
    end
  end

  xmin < xtol && return WiltonSEStrategy(
    qd.tpoints[1,i],
    DoubleQuadStrategy(
      qd.tpoints[2,i],
      qd.bpoints[2,j],
    ),
  )
  return DoubleQuadStrategy(
    qd.tpoints[1,i],
    qd.bpoints[1,j],
  )

end<|MERGE_RESOLUTION|>--- conflicted
+++ resolved
@@ -81,7 +81,6 @@
     test_local_space::RefSpace, trial_local_space::RefSpace,
     test_charts, trial_charts)
 
-<<<<<<< HEAD
     a, b = 0.0, 1.0
     # CommonVertex, CommonEdge, CommonFace rules
 
@@ -93,17 +92,7 @@
     # tqd = quadpoints(test_local_space, test_charts, (8,8))
     # bqd = quadpoints(trial_local_space, trial_charts, (8,9))
     # leg = (_legendre(8,a,b), _legendre(10,a,b), _legendre(5,a,b),)
-=======
-    tqd = quadpoints(g, tels, (2,6))
-    bqd = quadpoints(f, bels, (3,7))
-
-    # tqd = quadpoints(g, tels, (6,6))
-    # bqd = quadpoints(f, bels, (7,7))
-
-    a, b = 0.0, 1.0
-    leg = (_legendre(3,a,b), _legendre(4,a,b), _legendre(5,a,b),)
-    # leg = (_legendre(6,a,b), _legendre(20,a,b), _legendre(6,a,b),)
->>>>>>> a77da2ab
+
 
     return (tpoints=tqd, bpoints=bqd, gausslegendre=leg)
 end
