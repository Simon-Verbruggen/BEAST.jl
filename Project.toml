--- conflicted
+++ resolved
@@ -30,11 +30,8 @@
 SparseMatrixDicts = "5cb6c4b0-9b79-11e8-24c9-f9621d252589"
 SpecialFunctions = "276daf66-3868-5448-9aa4-cd146d93841b"
 StaticArrays = "90137ffa-7385-5640-81b9-e52037218182"
-<<<<<<< HEAD
 TimeDomainBEMInt = "0303f91b-5811-4998-82cd-e0687f55e8f9"
-=======
 TestItems = "1c621080-faea-4a02-84b6-bbd5e436b8fe"
->>>>>>> 82f03a79
 WiltonInts84 = "a3e2863e-c0ee-5ff6-a523-307a4cdc8724"
 
 [compat]
@@ -42,11 +39,7 @@
 BlockArrays = "0.10, 0.11, 0.12, 0.13, 0.14, 0.15, 0.16, 1"
 CollisionDetection = "0.1.5"
 Combinatorics = "0.7, 1"
-<<<<<<< HEAD
-CompScienceMeshes = "0.6.0, 0.7"
-=======
-CompScienceMeshes = "0.8.1"
->>>>>>> 82f03a79
+CompScienceMeshes = "0.6.0"
 Compat = "2, 3, 4"
 ConvolutionOperators = "0.4"
 ExtendableSparse = "1.4"
@@ -60,12 +53,7 @@
 NestedUnitRanges = "0.2"
 Requires = "1"
 SauterSchwab3D = "0.1"
-<<<<<<< HEAD
 SauterSchwabQuadrature = "2.3.0"
-SparseMatrixDicts = "< 0.2.8, 0.2"
-=======
-SauterSchwabQuadrature = "2.4.0"
->>>>>>> 82f03a79
 SpecialFunctions = "0.7, 0.8, 0.9, 0.10, 1, 2"
 StaticArrays = "0.8.3, 0.9, 0.10, 0.11, 0.12, 1"
 TestItems = "0.1.1, 1"
