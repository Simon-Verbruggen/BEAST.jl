--- conflicted
+++ resolved
@@ -9,18 +9,9 @@
 numfunctions(s::LagrangeRefSpace{T,2,3}, ch::CompScienceMeshes.ReferenceSimplex{2}) where {T} = 6
 numfunctions(s::LagrangeRefSpace{T,Dg}, ch::CompScienceMeshes.ReferenceSimplex{D}) where {T,Dg,D} = binomial(D+Dg,Dg)
 
-<<<<<<< HEAD
-#valuetype(ref::LagrangeRefSpace{T}, charttype) where {T} =
-#        SVector{numfunctions(ref), Tuple{T,T}}
-
-valuetype(ref::LagrangeRefSpace{T}, charttype) where {T} = T 
- #       SVector{1, T}
-
-=======
 # valuetype(ref::LagrangeRefSpace{T}, charttype) where {T} =
 #         SVector{numfunctions(ref), Tuple{T,T}}
 valuetype(ref::LagrangeRefSpace{T}, charttype) where {T} = T
->>>>>>> b4e1d1a0
 
 # Evaluate constant lagrange elements on anything
 (ϕ::LagrangeRefSpace{T,0})(tp) where {T} = SVector(((value=one(T), derivative=zero(T)),))
@@ -457,7 +448,6 @@
 # fields[i] ≈ sum(Q[j,i] * interpolant[j].value for j in 1:numfunctions(interpolant))
 function interpolate(fields, interpolant::LagrangeRefSpace{T,Degree,3}, chart) where {T,Degree}
 
-<<<<<<< HEAD
     dim = binomial(2+Degree, Degree)
     vals = Vector{Vector{T}}()
     if Degree > 0
@@ -477,23 +467,6 @@
         push!(vals, fields(p))
     end
     # Q = hcat(vals...)
-=======
-    I = 0:Degree
-    s = range(0,1,length=Degree+1)
-    Is = zip(I,s)
-    idx = 1
-    vals = Vector{Vector{T}}()
-    for (i,ui) in Is
-        for (j,vj) in Is
-            for (k,wk) in Is
-                i + j + k == Degree || continue
-                @assert ui + vj + wk ≈ 1
-                p = neighborhood(chart, (ui,vj))
-                push!(vals, fields(p))
-                idx += 1
-    end end end
-
->>>>>>> b4e1d1a0
     Q = Matrix{T}(undef, length(vals[1]), length(vals))
     for i in eachindex(vals)
         Q[:,i] .= vals[i]
