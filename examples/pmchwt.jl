using CompScienceMeshes, BEAST
using LinearAlgebra

T = tetmeshsphere(1.0,0.25)
X = nedelecc3d(T)
Γ = boundary(T)

X = raviartthomas(Γ)
@show numfunctions(X)

κ,  η  = 1.0, 1.0
κ′, η′ = 2.0κ, η/2.0

T  = Maxwell3D.singlelayer(wavenumber=κ)
T′ = Maxwell3D.singlelayer(wavenumber=κ′)
K  = Maxwell3D.doublelayer(wavenumber=κ)
K′ = Maxwell3D.doublelayer(wavenumber=κ′)

E = Maxwell3D.planewave(direction=ẑ, polarization=x̂, wavenumber=κ)
H = -1/(im*κ*η)*curl(E)

e, h = (n × E) × n, (n × H) × n

@hilbertspace j m
@hilbertspace k l

α, α′ = 1/η, 1/η′
pmchwt = @discretise(
    (η*T+η′*T′)[k,j] -      (K+K′)[k,m] +
         (K+K′)[l,j] + (α*T+α′*T′)[l,m] == -e[k] - h[l],
    j∈X, m∈X, k∈X, l∈X)

# Z = BEAST.sysmatrix(pmchwt)
# b = BEAST.rhs(pmchwt)
# M = BEAST.convert_to_dense(Z)
# u = M \ b
# error()
# W = BEAST.assemble_hide(pmchwt.equation.lhs, pmchwt.test_space_dict, pmchwt.trial_space_dict)

# using BEAST.BlockArrays
# using BEAST.IterativeSolvers

# u = PseudoBlockVector{ComplexF64}(undef, numfunctions.([X,X]))
# fill!(u,0)

# error()
# u, ch = IterativeSolvers.gmres!(u, Z, b, log=true,  maxiter=1000,
#     restart=1000, reltol=1e-5, verbose=true)

u = solve(pmchwt)

Θ, Φ = range(0.0,stop=2π,length=100), 0.0
ffpoints = [point(cos(ϕ)*sin(θ), sin(ϕ)*sin(θ), cos(θ)) for θ in Θ for ϕ in Φ]

# Don't forget the far field comprises two contributions
ffm = potential(MWFarField3D(κ*im), ffpoints, u[m], X)
ffj = potential(MWFarField3D(κ*im), ffpoints, u[j], X)
<<<<<<< HEAD
ff = η*im*κ*ffm + im*κ*cross.(ffpoints, ffj)
=======
ff = -η*im*κ*ffj + im*κ*cross.(ffpoints, ffm)
>>>>>>> 8a1a8625

using Plots
plot(xlabel="theta")
plot!(Θ,norm.(ff),label="far field",title="PMCHWT")

#import Plotly
#using LinearAlgebra
#fcrj, _ = facecurrents(u[j],X)
#fcrm, _ = facecurrents(u[m],X)
#Plotly.plot(patch(Γ, norm.(fcrj)))
#Plotly.plot(patch(Γ, norm.(fcrm)))


function nearfield(um,uj,Xm,Xj,κ,η,points,
    Einc=(x->point(0,0,0)),
    Hinc=(x->point(0,0,0)))

    K = BEAST.MWDoubleLayerField3D(wavenumber=κ)
    T = BEAST.MWSingleLayerField3D(wavenumber=κ)

    Em = potential(K, points, um, Xm)
    Ej = potential(T, points, uj, Xj)
    E = -Em + η * Ej + Einc.(points)

    Hm = potential(T, points, um, Xm)
    Hj = potential(K, points, uj, Xj)
    H = 1/η*Hm + Hj + Hinc.(points)

    return E, H
end


Z = range(-1,1,length=100)
Y = range(-1,1,length=100)
nfpoints = [point(0,y,z) for z in Z, y in Y]

import Base.Threads: @spawn
task1 = @spawn nearfield(u[m],u[j],X,X,κ,η,nfpoints,E,H)
task2 = @spawn nearfield(-u[m],-u[j],X,X,κ′,η′,nfpoints)

E_ex, H_ex = fetch(task1)
E_in, H_in = fetch(task2)

E_tot = E_in + E_ex
H_tot = H_in + H_ex

contour(real.(getindex.(E_tot,1)))
contour(real.(getindex.(H_tot,2)))

heatmap(Z, Y, real.(getindex.(E_tot,1)))
#heatmap(Z, Y, real.(getindex.(H_tot,2)))

#plot(real.(getindex.(E_tot[:,51],1)))
#plot!(real.(getindex.(H_tot[:,51],2)))

<<<<<<< HEAD
=======
plot(real.(getindex.(E_tot[:,51],1)))
plot!(real.(getindex.(H_tot[:,51],2)))

# Compare the far field and the field far
ffradius = 100.0
E_far, H_far = nearfield(u[m],u[j],X,X,κ,η, ffradius .* ffpoints)
nxE_far = cross.(ffpoints, E_far) * (4π*ffradius) / exp(-im*κ*ffradius)
Et_far = -cross.(ffpoints, nxE_far)

plot()
plot!(Θ, norm.(ff),label="far field")
scatter!(Θ, norm.(Et_far), label="field far")
>>>>>>> 8a1a8625
<|MERGE_RESOLUTION|>--- conflicted
+++ resolved
@@ -55,11 +55,7 @@
 # Don't forget the far field comprises two contributions
 ffm = potential(MWFarField3D(κ*im), ffpoints, u[m], X)
 ffj = potential(MWFarField3D(κ*im), ffpoints, u[j], X)
-<<<<<<< HEAD
-ff = η*im*κ*ffm + im*κ*cross.(ffpoints, ffj)
-=======
 ff = -η*im*κ*ffj + im*κ*cross.(ffpoints, ffm)
->>>>>>> 8a1a8625
 
 using Plots
 plot(xlabel="theta")
@@ -115,10 +111,6 @@
 #plot(real.(getindex.(E_tot[:,51],1)))
 #plot!(real.(getindex.(H_tot[:,51],2)))
 
-<<<<<<< HEAD
-=======
-plot(real.(getindex.(E_tot[:,51],1)))
-plot!(real.(getindex.(H_tot[:,51],2)))
 
 # Compare the far field and the field far
 ffradius = 100.0
@@ -128,5 +120,4 @@
 
 plot()
 plot!(Θ, norm.(ff),label="far field")
-scatter!(Θ, norm.(Et_far), label="field far")
->>>>>>> 8a1a8625
+scatter!(Θ, norm.(Et_far), label="field far")