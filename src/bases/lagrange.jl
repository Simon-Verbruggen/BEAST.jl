--- conflicted
+++ resolved
@@ -260,9 +260,6 @@
 
 function lagrangec0d1(mesh, nodes::Mesh{U,1} where {U})
 
-<<<<<<< HEAD
-function lagrangec0d1(mesh::Mesh{3,4}, nodes::Mesh{3,1})
-=======
     Conn = connectivity(nodes, mesh, abs)
     rows = rowvals(Conn)
     vals = nonzeros(Conn)
@@ -284,29 +281,10 @@
         push!(pos,cartesian(center(chart(nodes,node))))
     end
 
-    LagrangeBasis{1,0,3}(mesh, fns, pos)
-end
->>>>>>> c2b1ed2b
-
-    T = coordtype(mesh)
-    P = vertextype(mesh)
-    S = Shape{T}
-    fns = [Vector{S}() for i in 1:numcells(nodes) ]
-    pos = Vector{P}(undef, numcells(nodes))
-
-    D = connectivity(nodes, mesh)
-    rows = rowvals(D)
-    vals = nonzeros(D)
-    for (j,node) in enumerate(cells(nodes))
-        for k in nzrange(D,j)
-            i = rows[k]
-            locid = abs(vals[k])
-            push!(fns[j], S(i, locid, 1.0))
-        end
-        pos[j] = cartesian(center(chart(nodes, node)))
-    end
-    LagrangeBasis{1,0,4}(mesh, fns, pos)
-end
+    NF = dimension(mesh) + 1
+    LagrangeBasis{1,0,NF}(mesh, fns, pos)
+end
+
 
 
 duallagrangec0d1(mesh) = duallagrangec0d1(mesh, barycentric_refinement(mesh), x->false, Val{dimension(mesh)+1})
